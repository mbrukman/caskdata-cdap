/*
 * Copyright © 2014-2015 Cask Data, Inc.
 *
 * Licensed under the Apache License, Version 2.0 (the "License"); you may not
 * use this file except in compliance with the License. You may obtain a copy of
 * the License at
 *
 * http://www.apache.org/licenses/LICENSE-2.0
 *
 * Unless required by applicable law or agreed to in writing, software
 * distributed under the License is distributed on an "AS IS" BASIS, WITHOUT
 * WARRANTIES OR CONDITIONS OF ANY KIND, either express or implied. See the
 * License for the specific language governing permissions and limitations under
 * the License.
 */

package co.cask.cdap.test;

import co.cask.cdap.api.annotation.Beta;
import co.cask.cdap.api.app.Application;
import co.cask.cdap.api.app.ApplicationContext;
import co.cask.cdap.api.dataset.DatasetAdmin;
import co.cask.cdap.api.dataset.DatasetProperties;
import co.cask.cdap.api.dataset.module.DatasetModule;
import co.cask.cdap.app.ApplicationSpecification;
import co.cask.cdap.app.DefaultAppConfigurer;
import co.cask.cdap.app.guice.AppFabricServiceRuntimeModule;
import co.cask.cdap.app.guice.ProgramRunnerRuntimeModule;
import co.cask.cdap.app.guice.ServiceStoreModules;
import co.cask.cdap.common.conf.CConfiguration;
import co.cask.cdap.common.conf.Constants;
import co.cask.cdap.common.discovery.StickyEndpointStrategy;
import co.cask.cdap.common.guice.ConfigModule;
import co.cask.cdap.common.guice.DiscoveryRuntimeModule;
import co.cask.cdap.common.guice.IOModule;
import co.cask.cdap.common.guice.LocationRuntimeModule;
import co.cask.cdap.common.metrics.MetricsCollectionService;
import co.cask.cdap.common.utils.Networks;
import co.cask.cdap.common.utils.OSDetector;
import co.cask.cdap.data.Namespace;
import co.cask.cdap.data.runtime.DataFabricModules;
import co.cask.cdap.data.runtime.DataSetServiceModules;
import co.cask.cdap.data.runtime.DataSetsModules;
import co.cask.cdap.data.runtime.LocationStreamFileWriterFactory;
import co.cask.cdap.data.stream.StreamAdminModules;
import co.cask.cdap.data.stream.StreamFileWriterFactory;
import co.cask.cdap.data.stream.service.LocalStreamFileJanitorService;
import co.cask.cdap.data.stream.service.NoOpStreamWriterSizeManager;
import co.cask.cdap.data.stream.service.StreamFileJanitorService;
import co.cask.cdap.data.stream.service.StreamHandler;
import co.cask.cdap.data.stream.service.StreamServiceModule;
import co.cask.cdap.data.stream.service.StreamWriterSizeCollector;
import co.cask.cdap.data.stream.service.StreamWriterSizeManager;
import co.cask.cdap.data2.datafabric.DefaultDatasetNamespace;
import co.cask.cdap.data2.datafabric.dataset.service.DatasetService;
import co.cask.cdap.data2.datafabric.dataset.service.executor.DatasetOpExecutor;
import co.cask.cdap.data2.dataset2.DatasetFramework;
import co.cask.cdap.data2.dataset2.NamespacedDatasetFramework;
import co.cask.cdap.data2.transaction.stream.StreamAdmin;
import co.cask.cdap.data2.transaction.stream.StreamConsumerFactory;
import co.cask.cdap.data2.transaction.stream.StreamConsumerStateStoreFactory;
import co.cask.cdap.data2.transaction.stream.leveldb.LevelDBStreamConsumerStateStoreFactory;
import co.cask.cdap.data2.transaction.stream.leveldb.LevelDBStreamFileAdmin;
import co.cask.cdap.data2.transaction.stream.leveldb.LevelDBStreamFileConsumerFactory;
import co.cask.cdap.explore.client.ExploreClient;
import co.cask.cdap.explore.executor.ExploreExecutorService;
import co.cask.cdap.explore.guice.ExploreClientModule;
import co.cask.cdap.explore.guice.ExploreRuntimeModule;
import co.cask.cdap.explore.jdbc.ExploreDriver;
import co.cask.cdap.gateway.auth.AuthModule;
import co.cask.cdap.gateway.handlers.AppFabricHttpHandler;
import co.cask.cdap.gateway.handlers.ServiceHttpHandler;
import co.cask.cdap.internal.app.runtime.schedule.SchedulerService;
import co.cask.cdap.logging.appender.LogAppenderInitializer;
import co.cask.cdap.logging.guice.LoggingModules;
import co.cask.cdap.metrics.MetricsConstants;
import co.cask.cdap.metrics.guice.MetricsHandlerModule;
import co.cask.cdap.metrics.query.MetricsQueryService;
import co.cask.cdap.notifications.feeds.guice.NotificationFeedServiceRuntimeModule;
import co.cask.cdap.test.internal.AppFabricClient;
import co.cask.cdap.test.internal.ApplicationManagerFactory;
import co.cask.cdap.test.internal.DefaultApplicationManager;
import co.cask.cdap.test.internal.DefaultId;
import co.cask.cdap.test.internal.DefaultProcedureClient;
import co.cask.cdap.test.internal.DefaultStreamWriter;
import co.cask.cdap.test.internal.ProcedureClientFactory;
import co.cask.cdap.test.internal.StreamWriterFactory;
import co.cask.cdap.test.internal.TestMetricsCollectionService;
import co.cask.tephra.TransactionAware;
import co.cask.tephra.TransactionContext;
import co.cask.tephra.TransactionFailureException;
import co.cask.tephra.TransactionManager;
import co.cask.tephra.TransactionSystemClient;
import com.google.common.base.Preconditions;
import com.google.common.base.Throwables;
import com.google.common.collect.Lists;
import com.google.common.io.ByteStreams;
import com.google.inject.AbstractModule;
import com.google.inject.Guice;
import com.google.inject.Injector;
import com.google.inject.Module;
import com.google.inject.Scopes;
import com.google.inject.Singleton;
import com.google.inject.assistedinject.FactoryModuleBuilder;
import com.google.inject.name.Names;
import com.google.inject.util.Modules;
import org.apache.hadoop.conf.Configuration;
import org.apache.twill.discovery.Discoverable;
import org.apache.twill.discovery.DiscoveryServiceClient;
import org.apache.twill.filesystem.Location;
import org.apache.twill.filesystem.LocationFactory;
import org.junit.AfterClass;
import org.junit.BeforeClass;
import org.junit.ClassRule;
import org.junit.rules.TemporaryFolder;

import java.io.File;
import java.io.FileOutputStream;
import java.io.IOException;
import java.io.InputStream;
import java.net.InetSocketAddress;
import java.sql.Connection;
import java.sql.DriverManager;
import java.util.HashMap;

/**
 * Base class to inherit from, provides testing functionality for {@link Application}.
 * To clean App Fabric state, you can use the {@link #clear} method.
 */
public class TestBase {

  @ClassRule
  public static TemporaryFolder tmpFolder = new TemporaryFolder();

  private static Injector injector;
  private static MetricsQueryService metricsQueryService;
  private static MetricsCollectionService metricsCollectionService;
  private static LogAppenderInitializer logAppenderInitializer;
  private static AppFabricClient appFabricClient;
  private static SchedulerService schedulerService;
  private static DatasetFramework datasetFramework;
  private static TransactionSystemClient txSystemClient;
  private static DiscoveryServiceClient discoveryClient;
  private static ExploreExecutorService exploreExecutorService;
  private static ExploreClient exploreClient;
  private static DatasetOpExecutor dsOpService;
  private static DatasetService datasetService;
  private static TransactionManager txService;
  private static StreamWriterSizeManager streamSizeManager;

  /**
   * Deploys an {@link Application}. The {@link co.cask.cdap.api.flow.Flow Flows} and
   * {@link co.cask.cdap.api.procedure.Procedure Procedures} defined in the application
   * must be in the same or children package as the application.
   *
   * @param applicationClz The application class
   * @return An {@link co.cask.cdap.test.ApplicationManager} to manage the deployed application.
   */
  protected ApplicationManager deployApplication(Class<? extends Application> applicationClz,
                                                 File...bundleEmbeddedJars) {
    
    Preconditions.checkNotNull(applicationClz, "Application class cannot be null.");

    try {
      Object appInstance = applicationClz.newInstance();
      ApplicationSpecification appSpec;

      if (appInstance instanceof Application) {
        Application app = (Application) appInstance;
        DefaultAppConfigurer configurer = new DefaultAppConfigurer(app);
        app.configure(configurer, new ApplicationContext());
        appSpec = configurer.createSpecification();
      } else {
        throw new IllegalArgumentException("Application class does not represent application: "
                                             + applicationClz.getName());
      }

      Location deployedJar = appFabricClient.deployApplication(appSpec.getName(), applicationClz, bundleEmbeddedJars);

      return
        injector.getInstance(ApplicationManagerFactory.class).create(DefaultId.NAMESPACE.getId(), appSpec.getName(),
                                                                     deployedJar, appSpec);

    } catch (Exception e) {
      throw Throwables.propagate(e);
    }
  }

  /**
   * Clear the state of app fabric, by removing all deployed applications, Datasets and Streams.
   * This method could be called between two unit tests, to make them independent.
   */
  protected void clear() {
    try {
      appFabricClient.reset();
    } catch (Exception e) {
      throw Throwables.propagate(e);
    } finally {
      RuntimeStats.resetAll();
    }
  }

  @BeforeClass
  public static void init() throws Exception {
    File localDataDir = tmpFolder.newFolder();
    CConfiguration cConf = CConfiguration.create();

    cConf.set(Constants.Dataset.Manager.ADDRESS, "localhost");
    cConf.set(MetricsConstants.ConfigKeys.SERVER_PORT, Integer.toString(Networks.getRandomPort()));

    cConf.set(Constants.CFG_LOCAL_DATA_DIR, localDataDir.getAbsolutePath());
    cConf.setBoolean(Constants.Dangerous.UNRECOVERABLE_RESET, true);
    cConf.setBoolean(Constants.Explore.EXPLORE_ENABLED, true);
    cConf.setBoolean(Constants.Explore.START_ON_DEMAND, true);
    cConf.set(Constants.Explore.LOCAL_DATA_DIR,
              tmpFolder.newFolder("hive").getAbsolutePath());

    Configuration hConf = new Configuration();
    hConf.addResource("mapred-site-local.xml");
    hConf.reloadConfiguration();
    hConf.set(Constants.CFG_LOCAL_DATA_DIR, localDataDir.getAbsolutePath());
    hConf.set(Constants.AppFabric.OUTPUT_DIR, cConf.get(Constants.AppFabric.OUTPUT_DIR));
    hConf.set("hadoop.tmp.dir", new File(localDataDir, cConf.get(Constants.AppFabric.TEMP_DIR)).getAbsolutePath());

    // Windows specific requirements
    if (OSDetector.isWindows()) {
      File tmpDir = tmpFolder.newFolder();
      File binDir = new File(tmpDir, "bin");
      binDir.mkdir();

      copyTempFile("hadoop.dll", tmpDir);
      copyTempFile("winutils.exe", binDir);
      System.setProperty("hadoop.home.dir", tmpDir.getAbsolutePath());
      System.load(new File(tmpDir, "hadoop.dll").getAbsolutePath());
    }

    injector = Guice.createInjector(
      createDataFabricModule(cConf),
      new DataSetsModules().getLocalModule(),
      new DataSetServiceModules().getInMemoryModule(),
      new ConfigModule(cConf, hConf),
      new IOModule(),
      new AuthModule(),
      new LocationRuntimeModule().getInMemoryModules(),
      new DiscoveryRuntimeModule().getInMemoryModules(),
      new AppFabricServiceRuntimeModule().getInMemoryModules(),
      new ServiceStoreModules().getInMemoryModule(),
      new ProgramRunnerRuntimeModule().getInMemoryModules(),
      new StreamServiceModule() {
        @Override
        protected void configure() {
          super.configure();
          bind(StreamHandler.class).in(Scopes.SINGLETON);
          bind(StreamFileJanitorService.class).to(LocalStreamFileJanitorService.class).in(Scopes.SINGLETON);
          bind(StreamWriterSizeCollector.class).to(NoOpStreamWriterSizeManager.class).in(Scopes.SINGLETON);
<<<<<<< HEAD
          bind(int.class).annotatedWith(Names.named(Constants.Stream.CONTAINER_INSTANCE_ID)).toInstance(0);
=======
          bind(StreamWriterSizeManager.class).to(NoOpStreamWriterSizeManager.class).in(Scopes.SINGLETON);
          expose(StreamWriterSizeManager.class);
>>>>>>> dabec476
          expose(StreamHandler.class);
        }
      },
      new TestMetricsClientModule(),
      new MetricsHandlerModule(),
      new LoggingModules().getInMemoryModules(),
      new ExploreRuntimeModule().getInMemoryModules(),
      new ExploreClientModule(),
      new NotificationFeedServiceRuntimeModule().getInMemoryModules(),
      new AbstractModule() {
        @Override
        protected void configure() {
          install(new FactoryModuleBuilder()
                    .implement(ApplicationManager.class, DefaultApplicationManager.class)
                    .build(ApplicationManagerFactory.class));
          install(new FactoryModuleBuilder()
                    .implement(StreamWriter.class, DefaultStreamWriter.class)
                    .build(StreamWriterFactory.class));
          install(new FactoryModuleBuilder()
                    .implement(ProcedureClient.class, DefaultProcedureClient.class)
                    .build(ProcedureClientFactory.class));
          bind(TemporaryFolder.class).toInstance(tmpFolder);
        }
      }
    );
    txService = injector.getInstance(TransactionManager.class);
    txService.startAndWait();
    dsOpService = injector.getInstance(DatasetOpExecutor.class);
    dsOpService.startAndWait();
    datasetService = injector.getInstance(DatasetService.class);
    datasetService.startAndWait();
    metricsQueryService = injector.getInstance(MetricsQueryService.class);
    metricsQueryService.startAndWait();
    metricsCollectionService = injector.getInstance(MetricsCollectionService.class);
    metricsCollectionService.startAndWait();
    streamSizeManager = injector.getInstance(StreamWriterSizeManager.class);
    streamSizeManager.startAndWait();
    streamSizeManager.initialize();
    AppFabricHttpHandler httpHandler = injector.getInstance(AppFabricHttpHandler.class);
    ServiceHttpHandler serviceHttpHandler = injector.getInstance(ServiceHttpHandler.class);
    LocationFactory locationFactory = injector.getInstance(LocationFactory.class);
    appFabricClient = new AppFabricClient(httpHandler, serviceHttpHandler, locationFactory);
    DatasetFramework dsFramework = injector.getInstance(DatasetFramework.class);
    datasetFramework =
      new NamespacedDatasetFramework(dsFramework,
                                     new DefaultDatasetNamespace(cConf,  Namespace.USER));
    schedulerService = injector.getInstance(SchedulerService.class);
    schedulerService.startAndWait();
    discoveryClient = injector.getInstance(DiscoveryServiceClient.class);
    exploreExecutorService = injector.getInstance(ExploreExecutorService.class);
    exploreExecutorService.startAndWait();
    exploreClient = injector.getInstance(ExploreClient.class);
    txSystemClient = injector.getInstance(TransactionSystemClient.class);
  }

  private static Module createDataFabricModule(final CConfiguration cConf) {
    return Modules.override(new DataFabricModules().getInMemoryModules(), new StreamAdminModules().getInMemoryModules())
      .with(new AbstractModule() {

        @Override
        protected void configure() {
          bind(StreamConsumerStateStoreFactory.class)
            .to(LevelDBStreamConsumerStateStoreFactory.class).in(Singleton.class);
          bind(StreamAdmin.class).to(LevelDBStreamFileAdmin.class).in(Singleton.class);
          bind(StreamConsumerFactory.class).to(LevelDBStreamFileConsumerFactory.class).in(Singleton.class);
          bind(StreamFileWriterFactory.class).to(LocationStreamFileWriterFactory.class).in(Singleton.class);
        }
      });
  }

  private static void copyTempFile (String infileName, File outDir) {
    InputStream in = null;
    FileOutputStream out = null;
    try {
      in = TestBase.class.getClassLoader().getResourceAsStream(infileName);
      out = new FileOutputStream(new File(outDir, infileName)); // localized within container, so it get cleaned.
      ByteStreams.copy(in, out);
    } catch (IOException e) {
      throw Throwables.propagate(e);
    } finally {
      try {
        if (in != null) {
          in.close();
        }
        if (out != null) {
          out.close();
        }
      } catch (IOException e) {
        throw Throwables.propagate(e);
      }
    }
  }

  @AfterClass
  public static final void finish() {
    streamSizeManager.stopAndWait();
    metricsQueryService.stopAndWait();
    metricsCollectionService.startAndWait();
    schedulerService.stopAndWait();
    try {
      exploreClient.close();
    } catch (IOException e) {
      throw Throwables.propagate(e);
    }
    exploreExecutorService.stopAndWait();
    datasetService.stopAndWait();
    dsOpService.stopAndWait();
    txService.stopAndWait();
  }

  private static void cleanDir(File dir) {
    File[] files = dir.listFiles();
    if (files == null) {
      return;
    }
    for (File file : files) {
      if (file.isFile()) {
        file.delete();
      } else {
        cleanDir(file);
      }
    }
  }

  private static final class TestMetricsClientModule extends AbstractModule {

    @Override
    protected void configure() {
      bind(MetricsCollectionService.class).to(TestMetricsCollectionService.class).in(Scopes.SINGLETON);
    }
  }

  /**
   * Deploys {@link DatasetModule}.
   * @param moduleName name of the module
   * @param datasetModule module class
   * @throws Exception
   */
  @Beta
  protected final void deployDatasetModule(String moduleName, Class<? extends DatasetModule> datasetModule)
    throws Exception {
    datasetFramework.addModule(moduleName, datasetModule.newInstance());
  }


  /**
   * Adds an instance of a dataset.
   * @param datasetTypeName dataset type name
   * @param datasetInstanceName instance name
   * @param props properties
   * @param <T> type of the dataset admin
   */
  @Beta
  protected final <T extends DatasetAdmin> T addDatasetInstance(String datasetTypeName,
                                                       String datasetInstanceName,
                                                       DatasetProperties props) throws Exception {

    datasetFramework.addInstance(datasetTypeName, datasetInstanceName, props);
    return datasetFramework.getAdmin(datasetInstanceName, null);
  }

  /**
   * Adds an instance of dataset.
   * @param datasetTypeName dataset type name
   * @param datasetInstanceName instance name
   * @param <T> type of the dataset admin
   */
  @Beta
  protected final <T extends DatasetAdmin> T addDatasetInstance(String datasetTypeName,
                                                                String datasetInstanceName) throws Exception {

    datasetFramework.addInstance(datasetTypeName, datasetInstanceName, DatasetProperties.EMPTY);
    return datasetFramework.getAdmin(datasetInstanceName, null);
  }

  /**
   * Gets Dataset manager of Dataset instance of type <T>
   * @param datasetInstanceName - instance name of dataset
   * @return Dataset Manager of Dataset instance of type <T>
   * @throws Exception
   */
  @Beta
  protected final <T> DataSetManager<T> getDataset(String datasetInstanceName)
    throws Exception {
    @SuppressWarnings("unchecked")
    final T dataSet = (T) datasetFramework.getDataset(datasetInstanceName, new HashMap<String, String>(), null);
    try {
      TransactionAware txAwareDataset = (TransactionAware) dataSet;
      final TransactionContext txContext =
        new TransactionContext(txSystemClient, Lists.newArrayList(txAwareDataset));
      txContext.start();
      return new DataSetManager<T>() {
        @Override
        public T get() {
          return dataSet;
        }

        @Override
        public void flush() {
          try {
            txContext.finish();
            txContext.start();
          } catch (TransactionFailureException e) {
            throw Throwables.propagate(e);
          }
        }
      };
    } catch (Exception e) {
      throw Throwables.propagate(e);
    }
  }

  /**
   * Returns a JDBC connection that allows to run SQL queries over data sets.
   */
  @Beta
  protected final Connection getQueryClient() throws Exception {

    // this makes sure the Explore JDBC driver is loaded
    Class.forName(ExploreDriver.class.getName());

    Discoverable discoverable = new StickyEndpointStrategy(
      discoveryClient.discover(Constants.Service.EXPLORE_HTTP_USER_SERVICE)).pick();

    if (null == discoverable) {
      throw new IOException("Explore service could not be discovered.");
    }

    InetSocketAddress address = discoverable.getSocketAddress();
    String host = address.getHostName();
    int port = address.getPort();

    String connectString = String.format("%s%s:%d", Constants.Explore.Jdbc.URL_PREFIX, host, port);

    return DriverManager.getConnection(connectString);
  }
}<|MERGE_RESOLUTION|>--- conflicted
+++ resolved
@@ -253,12 +253,9 @@
           bind(StreamHandler.class).in(Scopes.SINGLETON);
           bind(StreamFileJanitorService.class).to(LocalStreamFileJanitorService.class).in(Scopes.SINGLETON);
           bind(StreamWriterSizeCollector.class).to(NoOpStreamWriterSizeManager.class).in(Scopes.SINGLETON);
-<<<<<<< HEAD
+          bind(StreamWriterSizeManager.class).to(NoOpStreamWriterSizeManager.class).in(Scopes.SINGLETON);
           bind(int.class).annotatedWith(Names.named(Constants.Stream.CONTAINER_INSTANCE_ID)).toInstance(0);
-=======
-          bind(StreamWriterSizeManager.class).to(NoOpStreamWriterSizeManager.class).in(Scopes.SINGLETON);
           expose(StreamWriterSizeManager.class);
->>>>>>> dabec476
           expose(StreamHandler.class);
         }
       },
