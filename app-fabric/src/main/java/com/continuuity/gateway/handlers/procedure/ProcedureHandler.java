--- conflicted
+++ resolved
@@ -83,12 +83,8 @@
     };
 
   private final DiscoveryServiceClient discoveryServiceClient;
-<<<<<<< HEAD
-  private final AsyncHttpClient asyncHttpClient;
   private EndpointStrategy appFabricEndpointStrategy;
-=======
   private AsyncHttpClient asyncHttpClient;
->>>>>>> 5db78ebe
 
   @Inject
   public ProcedureHandler(GatewayAuthenticator authenticator, DiscoveryServiceClient discoveryServiceClient) {
@@ -99,15 +95,12 @@
   @Override
   public void init(HandlerContext context) {
     LOG.info("Starting ProcedureHandler.");
-<<<<<<< HEAD
     this.appFabricEndpointStrategy = new TimeLimitEndpointStrategy(
       new RandomEndpointStrategy(discoveryServiceClient.discover(Constants.Service.APP_FABRIC)),
       1000L, TimeUnit.MILLISECONDS);
-=======
     AsyncHttpClientConfig.Builder configBuilder = new AsyncHttpClientConfig.Builder();
     this.asyncHttpClient = new AsyncHttpClient(new NettyAsyncHttpProvider(configBuilder.build()),
                                                configBuilder.build());
->>>>>>> 5db78ebe
   }
 
   @Override
