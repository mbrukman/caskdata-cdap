--- conflicted
+++ resolved
@@ -47,17 +47,10 @@
     // Process events in realtime using a Flow
     addFlow(new PurchaseFlow());
 
-<<<<<<< HEAD
-    // Specify MapReduce job to run on the acquired data
-    addMapReduce(new PurchaseHistoryBuilder());
-
-    // Run a Workflow that uses the MapReduce on the acquired data
-=======
     // Specify a MapReduce to run on the acquired data
     addMapReduce(new PurchaseHistoryBuilder());
 
     // Run a Workflow that uses the MapReduce to run on the acquired data
->>>>>>> 0bb0aff4
     addWorkflow(new PurchaseHistoryWorkflow());
 
     // Retrieve the processed data using a Service
