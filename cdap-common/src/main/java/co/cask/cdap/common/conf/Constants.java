--- conflicted
+++ resolved
@@ -273,13 +273,8 @@
     public static final String SERVICE_DESCRIPTION = "Service that handles stream data ingestion.";
     /* End constants used by stream */
 
-<<<<<<< HEAD
-    // Delay in seconds between two heartbeats in a stream service
-    public static final int HEARTBEAT_DELAY = 2;
-=======
     // Period in seconds between two heartbeats in a stream service
     public static final int HEARTBEAT_INTERVAL = 2;
->>>>>>> 252974ac
   }
 
   /**
