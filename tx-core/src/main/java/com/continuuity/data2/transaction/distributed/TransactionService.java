/*
 * Copyright 2012-2014 Continuuity, Inc.
 *
 * Licensed under the Apache License, Version 2.0 (the "License"); you may not
 * use this file except in compliance with the License. You may obtain a copy of
 * the License at
 *
 * http://www.apache.org/licenses/LICENSE-2.0
 *
 * Unless required by applicable law or agreed to in writing, software
 * distributed under the License is distributed on an "AS IS" BASIS, WITHOUT
 * WARRANTIES OR CONDITIONS OF ANY KIND, either express or implied. See the
 * License for the specific language governing permissions and limitations under
 * the License.
 */

package com.continuuity.data2.transaction.distributed;

import com.continuuity.common.rpc.ThriftRPCServer;
import com.continuuity.data2.transaction.distributed.thrift.TTransactionServer;
import com.continuuity.data2.transaction.inmemory.InMemoryTransactionManager;
import com.continuuity.data2.transaction.inmemory.InMemoryTransactionService;
import com.google.common.util.concurrent.MoreExecutors;
import com.google.common.util.concurrent.Uninterruptibles;
import com.google.inject.Inject;
import com.google.inject.Provider;
import com.google.inject.name.Named;
<<<<<<< HEAD
import org.apache.hadoop.conf.Configuration;
=======
import org.apache.twill.api.ElectionHandler;
>>>>>>> ca74f8a1
import org.apache.twill.common.ServiceListenerAdapter;
import org.apache.twill.discovery.DiscoveryService;
import org.apache.twill.internal.zookeeper.LeaderElection;
import org.apache.twill.zookeeper.ZKClient;
import org.slf4j.Logger;
import org.slf4j.LoggerFactory;

import java.net.InetSocketAddress;
import java.util.concurrent.ExecutionException;
import java.util.concurrent.TimeUnit;
import java.util.concurrent.TimeoutException;

/**
 *
 */
public final class TransactionService extends InMemoryTransactionService {
  private static final Logger LOG = LoggerFactory.getLogger(TransactionService.class);
  private LeaderElection leaderElection;
  private final ZKClient zkClient;

  private ThriftRPCServer<TransactionServiceThriftHandler, TTransactionServer> server;

  @Inject
  public TransactionService(@Named("transaction") Configuration conf,
                            ZKClient zkClient,
                            DiscoveryService discoveryService,
                            Provider<InMemoryTransactionManager> txManagerProvider) {
    super(conf, discoveryService, txManagerProvider);
    this.zkClient = zkClient;
  }

  @Override
  protected InetSocketAddress getAddress() {
    return server.getBindAddress();
  }

  @Override
  protected void doStart() {
    leaderElection = new LeaderElection(zkClient, "/tx.service/leader", new ElectionHandler() {
      @Override
      public void leader() {
        // if the txManager fails, we should stop the server
        txManager = txManagerProvider.get();
        txManager.addListener(new ServiceListenerAdapter() {
          @Override
          public void failed(State from, Throwable failure) {
            LOG.error("Transaction manager aborted, stopping transaction service");
            stopAndWait();
          }
        }, MoreExecutors.sameThreadExecutor());

        server = ThriftRPCServer.builder(TTransactionServer.class)
          .setHost(address)
          .setWorkerThreads(threads)
          .setMaxReadBufferBytes(maxReadBufferBytes)
          .setIOThreads(ioThreads)
          .build(new TransactionServiceThriftHandler(txManager));
        try {
          server.startAndWait();
          doRegister();
          LOG.info("Transaction Thrift Service started successfully on " + getAddress());
        } catch (Throwable t) {
          LOG.info("Transaction Thrift Service didn't start on " + server.getBindAddress());
          leaderElection.stop();
          notifyFailed(t);
        }
      }

      @Override
      public void follower() {
        undoRegiser();
        if (server != null && server.isRunning()) {
          server.stopAndWait();
        }
      }
    });
    leaderElection.start();

    notifyStarted();
  }

  @Override
  protected void doStop() {
    if (leaderElection != null) {
      // NOTE: if was a leader this will cause loosing of leadership which in callback above will
      //       de-register service in discovery service and stop the service if needed
      try {
        Uninterruptibles.getUninterruptibly(leaderElection.stop(), 5, TimeUnit.SECONDS);
      } catch (TimeoutException te) {
        LOG.warn("Timed out waiting for leader election cancellation to complete");
      } catch (ExecutionException e) {
        LOG.error("Exception when cancelling leader election.", e);
      }
    }

    notifyStopped();
  }
}<|MERGE_RESOLUTION|>--- conflicted
+++ resolved
@@ -25,11 +25,8 @@
 import com.google.inject.Inject;
 import com.google.inject.Provider;
 import com.google.inject.name.Named;
-<<<<<<< HEAD
 import org.apache.hadoop.conf.Configuration;
-=======
 import org.apache.twill.api.ElectionHandler;
->>>>>>> ca74f8a1
 import org.apache.twill.common.ServiceListenerAdapter;
 import org.apache.twill.discovery.DiscoveryService;
 import org.apache.twill.internal.zookeeper.LeaderElection;
@@ -53,7 +50,7 @@
   private ThriftRPCServer<TransactionServiceThriftHandler, TTransactionServer> server;
 
   @Inject
-  public TransactionService(@Named("transaction") Configuration conf,
+  public TransactionService(@Named("transaction")Configuration conf,
                             ZKClient zkClient,
                             DiscoveryService discoveryService,
                             Provider<InMemoryTransactionManager> txManagerProvider) {
