--- conflicted
+++ resolved
@@ -54,7 +54,6 @@
 import org.apache.http.entity.StringEntity;
 import org.apache.http.impl.client.DefaultHttpClient;
 import org.apache.http.message.BasicHeader;
-import org.apache.twill.discovery.DiscoveryServiceClient;
 import org.apache.twill.internal.utils.Dependencies;
 import org.junit.ClassRule;
 import org.junit.rules.ExternalResource;
@@ -198,15 +197,6 @@
       serviceMap.put(entry.getValue(), entry.getKey());
     }
     port = serviceMap.get(Constants.Service.GATEWAY);
-
-    // initialize the dataset instantiator
-    DiscoveryServiceClient discoveryClient = injector.getInstance(DiscoveryServiceClient.class);
-<<<<<<< HEAD
-=======
-    endpointStrategy = new TimeLimitEndpointStrategy(
-      new RandomEndpointStrategy(discoveryClient.discover(Constants.Service.APP_FABRIC)), 1L, TimeUnit.SECONDS);
-    injector.getInstance(DataSetInstantiatorFromMetaData.class);
->>>>>>> 914793df
 
     return injector;
   }
