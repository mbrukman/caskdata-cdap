--- conflicted
+++ resolved
@@ -122,11 +122,7 @@
     byte[][] byteValues = new byte[values.length][];
     int index = 0;
     for (Comparable value : values) {
-<<<<<<< HEAD
-      FieldTypes.validateType(value, type);
-=======
       Assert.assertTrue(FieldTypes.validateType(value, type));
->>>>>>> 2788995b
       byte[] byteValue = FieldTypes.toBytes(value, type);
       int determined = FieldTypes.determineLengthInBytes(byteValue, 0, type);
       Assert.assertEquals(byteValue.length, determined);
