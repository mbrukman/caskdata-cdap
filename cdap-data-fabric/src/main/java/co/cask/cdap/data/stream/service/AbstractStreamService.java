/*
 * Copyright © 2015 Cask Data, Inc.
 *
 * Licensed under the Apache License, Version 2.0 (the "License"); you may not
 * use this file except in compliance with the License. You may obtain a copy of
 * the License at
 *
 * http://www.apache.org/licenses/LICENSE-2.0
 *
 * Unless required by applicable law or agreed to in writing, software
 * distributed under the License is distributed on an "AS IS" BASIS, WITHOUT
 * WARRANTIES OR CONDITIONS OF ANY KIND, either express or implied. See the
 * License for the specific language governing permissions and limitations under
 * the License.
 */

package co.cask.cdap.data.stream.service;

import co.cask.cdap.common.conf.Constants;
import co.cask.cdap.data.stream.StreamCoordinatorClient;
import co.cask.cdap.notifications.feeds.NotificationFeed;
import co.cask.cdap.notifications.feeds.NotificationFeedException;
import co.cask.cdap.notifications.feeds.NotificationFeedManager;
import com.google.common.util.concurrent.AbstractScheduledService;
import com.google.common.util.concurrent.Service;
import org.apache.twill.common.Threads;

import java.util.concurrent.Executors;
import java.util.concurrent.ScheduledExecutorService;
import java.util.concurrent.TimeUnit;

/**
 * Stream service meant to run in an HTTP service.
 */
public abstract class AbstractStreamService extends AbstractScheduledService implements StreamService {

  private final StreamCoordinatorClient streamCoordinatorClient;
  private final StreamFileJanitorService janitorService;
  private final NotificationFeedManager feedManager;

  private ScheduledExecutorService executor;

  /**
   * Children classes should implement this method to add logic to the start of this {@link Service}.
   *
   * @throws Exception in case of any error while initializing
   */
  protected abstract void initialize() throws Exception;

  /**
   * Children classes should implement this method to add logic to the shutdown of this {@link Service}.
   *
   * @throws Exception in case of any error while shutting down
   */
  protected abstract void doShutdown() throws Exception;

  protected AbstractStreamService(StreamCoordinatorClient streamCoordinatorClient,
                                  StreamFileJanitorService janitorService,
                                  NotificationFeedManager feedManager) {
    this.streamCoordinatorClient = streamCoordinatorClient;
    this.janitorService = janitorService;
    this.feedManager = feedManager;
  }

  @Override
  protected final void startUp() throws Exception {
    createHeartbeatsFeed();
<<<<<<< HEAD

=======
>>>>>>> 9985157d
    streamCoordinatorClient.startAndWait();
    janitorService.startAndWait();
    initialize();
  }

  @Override
  protected final void shutDown() throws Exception {
    doShutdown();

    if (executor != null) {
      executor.shutdownNow();
    }

    janitorService.stopAndWait();
    streamCoordinatorClient.stopAndWait();
  }

  @Override
  protected Scheduler scheduler() {
    return Scheduler.newFixedRateSchedule(0, Constants.Stream.HEARTBEAT_INTERVAL, TimeUnit.SECONDS);
  }

  /**
   * Create Notification feed for stream's heartbeats, if it does not already exist.
   */
  private void createHeartbeatsFeed() throws NotificationFeedException {
    // TODO worry about namespaces here. Should we create one heartbeat feed per namespace?
    NotificationFeed streamHeartbeatsFeed = new NotificationFeed.Builder()
      .setNamespace(Constants.DEFAULT_NAMESPACE)
      .setCategory(Constants.Notification.Stream.STREAM_HEARTBEAT_FEED_CATEGORY)
      .setName(Constants.Notification.Stream.STREAM_HEARTBEAT_FEED_NAME)
      .setDescription("Streams heartbeats feed.")
      .build();

    try {
      feedManager.getFeed(streamHeartbeatsFeed);
    } catch (NotificationFeedException e) {
      feedManager.createFeed(streamHeartbeatsFeed);
    }
  }

  @Override
  protected ScheduledExecutorService executor() {
    executor = Executors.newSingleThreadScheduledExecutor(Threads.createDaemonThreadFactory("heartbeats-scheduler"));
    return executor;
  }

  /**
   * Create Notification feed for stream's heartbeats, if it does not already exist.
   */
  private void createHeartbeatsFeed() throws NotificationFeedException {
    // TODO worry about namespaces here. Should we create one heartbeat feed per namespace?
    NotificationFeed streamHeartbeatsFeed = new NotificationFeed.Builder()
      .setNamespace(Constants.DEFAULT_NAMESPACE)
      .setCategory(Constants.Notification.Stream.STREAM_HEARTBEAT_FEED_CATEGORY)
      .setName(Constants.Notification.Stream.STREAM_HEARTBEAT_FEED_NAME)
      .setDescription("Streams heartbeats feed.")
      .build();

    try {
      feedManager.getFeed(streamHeartbeatsFeed);
    } catch (NotificationFeedException e) {
      feedManager.createFeed(streamHeartbeatsFeed);
    }
  }
}<|MERGE_RESOLUTION|>--- conflicted
+++ resolved
@@ -65,10 +65,6 @@
   @Override
   protected final void startUp() throws Exception {
     createHeartbeatsFeed();
-<<<<<<< HEAD
-
-=======
->>>>>>> 9985157d
     streamCoordinatorClient.startAndWait();
     janitorService.startAndWait();
     initialize();
@@ -89,25 +85,6 @@
   @Override
   protected Scheduler scheduler() {
     return Scheduler.newFixedRateSchedule(0, Constants.Stream.HEARTBEAT_INTERVAL, TimeUnit.SECONDS);
-  }
-
-  /**
-   * Create Notification feed for stream's heartbeats, if it does not already exist.
-   */
-  private void createHeartbeatsFeed() throws NotificationFeedException {
-    // TODO worry about namespaces here. Should we create one heartbeat feed per namespace?
-    NotificationFeed streamHeartbeatsFeed = new NotificationFeed.Builder()
-      .setNamespace(Constants.DEFAULT_NAMESPACE)
-      .setCategory(Constants.Notification.Stream.STREAM_HEARTBEAT_FEED_CATEGORY)
-      .setName(Constants.Notification.Stream.STREAM_HEARTBEAT_FEED_NAME)
-      .setDescription("Streams heartbeats feed.")
-      .build();
-
-    try {
-      feedManager.getFeed(streamHeartbeatsFeed);
-    } catch (NotificationFeedException e) {
-      feedManager.createFeed(streamHeartbeatsFeed);
-    }
   }
 
   @Override
