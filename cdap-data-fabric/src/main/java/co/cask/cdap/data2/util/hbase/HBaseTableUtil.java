--- conflicted
+++ resolved
@@ -453,11 +453,7 @@
    * @param tableName the table name
    * @return the fully qualified table name containing namespace
    */
-<<<<<<< HEAD
-  protected abstract String getTableNameWithNamespace(String namespace, String tableName);
-=======
   public abstract String getTableNameWithNamespace(String namespace, String tableName);
->>>>>>> 033cd792
 
   public abstract void setCompression(HColumnDescriptor columnDescriptor, CompressionType type);
 
