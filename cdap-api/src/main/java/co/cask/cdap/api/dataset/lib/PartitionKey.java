/*
 * Copyright © 2015 Cask Data, Inc.
 *
 * Licensed under the Apache License, Version 2.0 (the "License"); you may not
 * use this file except in compliance with the License. You may obtain a copy of
 * the License at
 *
 * http://www.apache.org/licenses/LICENSE-2.0
 *
 * Unless required by applicable law or agreed to in writing, software
 * distributed under the License is distributed on an "AS IS" BASIS, WITHOUT
 * WARRANTIES OR CONDITIONS OF ANY KIND, either express or implied. See the
 * License for the specific language governing permissions and limitations under
 * the License.
 */

package co.cask.cdap.api.dataset.lib;

import com.google.common.base.Preconditions;
import com.google.common.collect.ImmutableMap;
import com.google.common.collect.Maps;

import java.util.LinkedHashMap;
import java.util.Map;
import javax.annotation.Nonnull;

/**
 * Types and methods to specify partitioning keys for datasets.
 */
public class PartitionKey {

  private final Map<String, Comparable> fields;

  /**
   * Private constructor to force use of the builder.
   */
  private PartitionKey(@Nonnull Map<String, Comparable> fields) {
    this.fields = ImmutableMap.copyOf(fields);
  }

  /**
   * @return all field names and their values in a map.
   */
  public Map<String, Comparable> getFields() {
    return fields;
  }

  /**
   * @return the value of a field
   */
  public Comparable getField(String fieldName) {
    return fields.get(fieldName);
  }

  @Override
  public String toString() {
    return fields.toString();
  }

  @Override
  public boolean equals(Object other) {
    return this == other ||
      (other != null && getClass() == other.getClass()
        && getFields().equals(((PartitionKey) other).getFields())); // fields is never null
  }

  @Override
  public int hashCode() {
    return fields.hashCode(); // fields is never null
  }

  /**
   * @return a builder for a partitioning
   */
  public static Builder builder() {
    return new Builder();
  }

  /**
   * A builder for partitioning objects.
   */
  public static class Builder {

    private final LinkedHashMap<String, Comparable> fields = Maps.newLinkedHashMap();

    private Builder() { }

    /**
     * Add a field with a given name and value.
     *
     * @param name the field name
     * @param value the value of the field
     *
     * @throws java.lang.IllegalArgumentException if the field name is null, empty, or already exists,
     *         or if the value is null.
     */
<<<<<<< HEAD
    public Builder addField(String name, Comparable  value) {
=======
    public Builder addField(String name, Comparable value) {
>>>>>>> 4605a02e
      Preconditions.checkArgument(name != null && !name.isEmpty(), "field name cannot be null or empty.");
      Preconditions.checkArgument(value != null, "field name cannot be null.");
      if (fields.containsKey(name)) {
        throw new IllegalArgumentException(String.format("Field '%s' already exists in partition key.", name));
      }
      fields.put(name, value);
      return this;
    }

    /**
     * Add field of type STRING.
     *
     * @param name the field name
     * @param value the value of the field
     *
     * @throws java.lang.IllegalArgumentException if the field name is null, empty, or already exists,
     *         or if the value is null.
     */
    public Builder addStringField(String name, String value) {
      return addField(name, value);
    }

    /**
     * Add field of type INT.
     *
     * @param name the field name
     * @param value the value of the field
     *
     * @throws java.lang.IllegalArgumentException if the field name is null, empty, or already exists,
     *         or if the value is null.
     */
    public Builder addIntField(String name, int value) {
      return addField(name, value);
    }

    /**
     * Add field of type LONG.
     *
     * @param name the field name
     * @param value the value of the field
     *
     * @throws java.lang.IllegalArgumentException if the field name is null, empty, or already exists,
     *         or if the value is null.
     */
    public Builder addLongField(String name, long value) {
      return addField(name, value);
    }

    /**
     * Create the partition key.
     *
     * @throws java.lang.IllegalStateException if no fields have been added
     */
    public PartitionKey build() {
      Preconditions.checkState(!fields.isEmpty(), "Partition key cannot be empty.");
      return new PartitionKey(fields);
    }
  }

}<|MERGE_RESOLUTION|>--- conflicted
+++ resolved
@@ -94,11 +94,7 @@
      * @throws java.lang.IllegalArgumentException if the field name is null, empty, or already exists,
      *         or if the value is null.
      */
-<<<<<<< HEAD
-    public Builder addField(String name, Comparable  value) {
-=======
     public Builder addField(String name, Comparable value) {
->>>>>>> 4605a02e
       Preconditions.checkArgument(name != null && !name.isEmpty(), "field name cannot be null or empty.");
       Preconditions.checkArgument(value != null, "field name cannot be null.");
       if (fields.containsKey(name)) {
