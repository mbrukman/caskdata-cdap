--- conflicted
+++ resolved
@@ -43,11 +43,7 @@
    * @throws NotificationFeedNotFoundException if the feed does not exist
    * @throws NotificationFeedException in case of unforeseen error
    */
-<<<<<<< HEAD
-  void deleteFeed(Id.NotificationFeed feed) throws NotificationFeedException;
-=======
   void deleteFeed(Id.NotificationFeed feed) throws NotificationFeedNotFoundException, NotificationFeedException;
->>>>>>> 85b7b2d7
 
   /**
    * Get a {@link Id.NotificationFeed} based on the {@code feed.getId()} method of the {@code feed} argument.
@@ -57,12 +53,8 @@
    * @throws NotificationFeedNotFoundException if the feed does not exist
    * @throws NotificationFeedException in case of unforeseen error
    */
-<<<<<<< HEAD
-  Id.NotificationFeed getFeed(Id.NotificationFeed feed) throws NotificationFeedException;
-=======
   Id.NotificationFeed getFeed(Id.NotificationFeed feed)
     throws NotificationFeedNotFoundException, NotificationFeedException;
->>>>>>> 85b7b2d7
 
   /**
    * List all the {@link Id.NotificationFeed}s present in the manager store for a {@code namespace}.
