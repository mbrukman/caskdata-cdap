--- conflicted
+++ resolved
@@ -964,14 +964,9 @@
   }
 
   @Override
-<<<<<<< HEAD
-  public void execute(OperationContext context, Transaction transaction, QueueAdmin.QueueConfigure configure)
-    throws OperationException {
-=======
   public void execute(OperationContext context, QueueAdmin.QueueConfigure configure)
     throws OperationException
   {
->>>>>>> b4245552
     initialize();
     incMetric(REQ_TYPE_QUEUE_CONFIGURE_NUM_OPS);
     long begin = begin();
