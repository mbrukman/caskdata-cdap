--- conflicted
+++ resolved
@@ -1,21 +1,11 @@
 package com.continuuity.gateway;
-
-<<<<<<< HEAD
-import java.util.ArrayList;
-import java.util.Collection;
-import java.util.List;
 
 import com.continuuity.app.store.Store;
 import com.continuuity.app.store.StoreFactory;
-import com.continuuity.data.metadata.MetaDataStore;
-import org.slf4j.Logger;
-import org.slf4j.LoggerFactory;
-
-=======
->>>>>>> 35dcd531
 import com.continuuity.common.conf.CConfiguration;
 import com.continuuity.common.service.Server;
 import com.continuuity.common.service.ServerException;
+import com.continuuity.data.metadata.MetaDataStore;
 import com.continuuity.data.operation.executor.OperationExecutor;
 import com.continuuity.discovery.DiscoveryServiceClient;
 import com.continuuity.gateway.auth.GatewayAuthenticator;
@@ -204,7 +194,6 @@
       // TODO: This should probably be done in the addConnector method?
       if (connector instanceof Collector) {
         ((Collector) connector).setConsumer(this.consumer);
-<<<<<<< HEAD
       }
       if (connector instanceof MetaDataServiceAware) {
         ((MetaDataServiceAware) connector).setMetadataService(this.mds);
@@ -215,8 +204,6 @@
       // for many unit-tests it is null. We will figure out better strategy around injection for unit-tests and fix it
       if (store != null && connector instanceof StoreAware) {
         ((StoreAware) connector).setStore(this.store);
-=======
->>>>>>> 35dcd531
       }
       if (connector instanceof DataAccessor) {
         ((DataAccessor) connector).setExecutor(this.executor);
