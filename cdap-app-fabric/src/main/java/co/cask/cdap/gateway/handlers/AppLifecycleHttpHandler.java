--- conflicted
+++ resolved
@@ -83,11 +83,8 @@
 import com.google.inject.Inject;
 import com.google.inject.Singleton;
 import com.ning.http.client.SimpleAsyncHttpClient;
-<<<<<<< HEAD
+import org.apache.commons.io.FileUtils;
 import org.apache.commons.lang.StringUtils;
-=======
-import org.apache.commons.io.FileUtils;
->>>>>>> f0aa4d99
 import org.apache.twill.api.RunId;
 import org.apache.twill.discovery.Discoverable;
 import org.apache.twill.discovery.DiscoveryServiceClient;
@@ -214,11 +211,9 @@
     this.queueAdmin = queueAdmin;
     this.discoveryServiceClient = discoveryServiceClient;
     this.preferencesStore = preferencesStore;
-<<<<<<< HEAD
     this.datasetFramework =
       new NamespacedDatasetFramework(datasetFramework, new DefaultDatasetNamespace(configuration, Namespace.USER));
     this.streamAdmin = streamAdmin;
-=======
     adapters = registerAdapters();
   }
 
@@ -227,7 +222,7 @@
     ImmutableMap.Builder<String, File> builder = ImmutableMap.builder();
     Collection<File> files = Collections.EMPTY_LIST;
     try {
-      File baseDir  = new File(configuration.get(Constants.AppFabric.ADAPTER_DIR));
+      File baseDir = new File(configuration.get(Constants.AppFabric.ADAPTER_DIR));
       files = FileUtils.listFiles(baseDir, new String[]{"jar"}, true);
 
     } catch (Exception e) {
@@ -250,7 +245,6 @@
 
     }
     return builder.build();
->>>>>>> f0aa4d99
   }
 
   /**
@@ -289,6 +283,7 @@
   }
 
   //TODO: improved docs
+
   /**
    * Retrieves a list of adapters
    */
@@ -337,7 +332,6 @@
   }
 
 
-
   /**
    * Create an adapter.
    */
@@ -347,7 +341,6 @@
                             @PathParam("namespace-id") String namespaceId) {
 
     try {
-<<<<<<< HEAD
       if (!namespaceExists(namespaceId)) {
         String errorMessage = String.format("Create adapter failed - namespace '%s' does not exist.", namespaceId);
         LOG.warn(errorMessage);
@@ -355,8 +348,6 @@
         return;
       }
 
-=======
->>>>>>> f0aa4d99
       AdapterSpecification spec = parseBody(request, AdapterSpecification.class);
       if (spec == null) {
         responder.sendString(HttpResponseStatus.BAD_REQUEST, "AdapterSpecification could not be parsed");
@@ -376,7 +367,6 @@
 
       // Check to see if the App is already deployed
       ApplicationSpecification applicationSpec = store.getApplication(Id.Application.from(namespaceId, adapterName));
-<<<<<<< HEAD
 
       // Setup Sources and Sinks prior to application deploy
       // ensure all sources exist
@@ -408,12 +398,8 @@
       }
 
 
-
       // TODO: case when it IS null. delete the app and redeploy? (thats what we're doing for the adapter).
-      if (applicationSpec == null ) {
-=======
       if (applicationSpec == null) {
->>>>>>> f0aa4d99
         // Deploy the application, by copying the jar to tmp location and moving it (atomically) after the copy.
         Location archiveDirectory = locationFactory.create(this.archiveDir).append(namespaceId);
         Locations.mkdirsIfNotExists(archiveDirectory);
@@ -422,14 +408,9 @@
         // Copy jar content to a temporary location
         Location tmpLocation = archive.getTempFile(".tmp");
         // TODO: Get the jar location.
-<<<<<<< HEAD
+        Files.copy(getAdapterLocation(adapterType), Locations.newOutputSupplier(tmpLocation));
         // Files.copy(location, Locations.newOutputSupplier(tmpLocation));
         try {
-=======
-        Files.copy(getAdapterLocation(adapterType), Locations.newOutputSupplier(tmpLocation));
-       // Files.copy(location, Locations.newOutputSupplier(tmpLocation));
-       try {
->>>>>>> f0aa4d99
           // Finally, move archive to final location
           if (tmpLocation.renameTo(archive) == null) {
             throw new IOException(String.format("Could not move archive from location: %s, to location: %s",
@@ -475,17 +456,17 @@
     }
   }
 
-<<<<<<< HEAD
   //TODO: move this method elsewhere!
+
   /**
    * Converts a frequency expression into cronExpression that is usable by quartz.
    * Supports frequency expressions with the following resolutions: minutes, hours, days.
    * Example conversions:
-   *     '10m' -> '*{@literal /}10 * * * ?'
-   *     '3d' -> '0 0 *{@literal /}3 * ?'
+   * '10m' -> '*{@literal /}10 * * * ?'
+   * '3d' -> '0 0 *{@literal /}3 * ?'
    *
    * @return a chron expression
-   **/
+   */
   @VisibleForTesting
   public static String toCronExpr(String frequency) {
     Preconditions.checkArgument(!Strings.isNullOrEmpty(frequency));
@@ -515,7 +496,7 @@
     }
     throw new IllegalArgumentException(String.format("Time unit not supported: %s", lastChar));
   }
-=======
+
   private boolean isValidAdapater(String adapterType) {
     if (adapters.containsKey(adapterType)) {
       return true;
@@ -531,15 +512,6 @@
     throw new RuntimeException(String.format("Jar for adapterType %s not found", adapterType));
   }
 
-  /**
-   * Get a specific adapter.
-   */
-  @GET
-  @Path("/adapters/{adapter-name}")
-  public void getAdapter(HttpRequest request, HttpResponder responder,
-                         @PathParam("namespace-id") String nameSpaceId,
-                         @PathParam("adapter-name") String adapterName) {
->>>>>>> f0aa4d99
 
   @POST
   @Path("/adapters/{adapterId}/{action}")
