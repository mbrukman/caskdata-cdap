/*
 * Copyright © 2014-2015 Cask Data, Inc.
 *
 * Licensed under the Apache License, Version 2.0 (the "License"); you may not
 * use this file except in compliance with the License. You may obtain a copy of
 * the License at
 *
 * http://www.apache.org/licenses/LICENSE-2.0
 *
 * Unless required by applicable law or agreed to in writing, software
 * distributed under the License is distributed on an "AS IS" BASIS, WITHOUT
 * WARRANTIES OR CONDITIONS OF ANY KIND, either express or implied. See the
 * License for the specific language governing permissions and limitations under
 * the License.
 */

package co.cask.cdap.internal.app.runtime.flow;

import co.cask.cdap.api.annotation.Batch;
import co.cask.cdap.api.annotation.HashPartition;
import co.cask.cdap.api.annotation.ProcessInput;
import co.cask.cdap.api.annotation.RoundRobin;
import co.cask.cdap.api.annotation.Tick;
import co.cask.cdap.api.data.schema.Schema;
import co.cask.cdap.api.data.schema.UnsupportedTypeException;
import co.cask.cdap.api.flow.FlowSpecification;
import co.cask.cdap.api.flow.FlowletConnection;
import co.cask.cdap.api.flow.FlowletDefinition;
import co.cask.cdap.api.flow.flowlet.Callback;
import co.cask.cdap.api.flow.flowlet.FailurePolicy;
import co.cask.cdap.api.flow.flowlet.FailureReason;
import co.cask.cdap.api.flow.flowlet.Flowlet;
import co.cask.cdap.api.flow.flowlet.FlowletSpecification;
import co.cask.cdap.api.flow.flowlet.InputContext;
import co.cask.cdap.api.flow.flowlet.OutputEmitter;
import co.cask.cdap.api.flow.flowlet.StreamEvent;
import co.cask.cdap.api.stream.StreamEventData;
import co.cask.cdap.app.ApplicationSpecification;
import co.cask.cdap.app.program.Program;
import co.cask.cdap.app.queue.QueueReader;
import co.cask.cdap.app.queue.QueueSpecification;
import co.cask.cdap.app.queue.QueueSpecificationGenerator.Node;
import co.cask.cdap.app.runtime.ProgramController;
import co.cask.cdap.app.runtime.ProgramOptions;
import co.cask.cdap.app.runtime.ProgramRunner;
import co.cask.cdap.common.async.ExecutorUtils;
import co.cask.cdap.common.conf.CConfiguration;
import co.cask.cdap.common.conf.Constants;
import co.cask.cdap.common.io.BinaryDecoder;
import co.cask.cdap.common.lang.InstantiatorFactory;
import co.cask.cdap.common.lang.PropertyFieldSetter;
import co.cask.cdap.common.logging.common.LogWriter;
import co.cask.cdap.common.logging.logback.CAppender;
import co.cask.cdap.common.metrics.MetricsCollectionService;
import co.cask.cdap.common.metrics.MetricsCollector;
import co.cask.cdap.common.queue.QueueName;
import co.cask.cdap.data.stream.StreamCoordinatorClient;
import co.cask.cdap.data.stream.StreamPropertyListener;
import co.cask.cdap.data2.dataset2.DatasetFramework;
import co.cask.cdap.data2.queue.ConsumerConfig;
import co.cask.cdap.data2.queue.DequeueStrategy;
import co.cask.cdap.data2.queue.QueueClientFactory;
import co.cask.cdap.data2.queue.QueueConsumer;
import co.cask.cdap.data2.queue.QueueProducer;
import co.cask.cdap.data2.transaction.queue.QueueConstants;
import co.cask.cdap.data2.transaction.queue.QueueMetrics;
import co.cask.cdap.data2.transaction.queue.hbase.ShardedQueueProducerFactory;
import co.cask.cdap.data2.transaction.stream.StreamConsumer;
import co.cask.cdap.internal.app.queue.QueueReaderFactory;
import co.cask.cdap.internal.app.queue.RoundRobinQueueReader;
import co.cask.cdap.internal.app.queue.SimpleQueueSpecificationGenerator;
import co.cask.cdap.internal.app.runtime.DataFabricFacade;
import co.cask.cdap.internal.app.runtime.DataFabricFacadeFactory;
import co.cask.cdap.internal.app.runtime.DataSetFieldSetter;
import co.cask.cdap.internal.app.runtime.MetricsFieldSetter;
import co.cask.cdap.internal.app.runtime.ProgramOptionConstants;
import co.cask.cdap.internal.io.DatumWriterFactory;
import co.cask.cdap.internal.io.ReflectionDatumReader;
import co.cask.cdap.internal.io.SchemaGenerator;
import co.cask.cdap.internal.lang.Reflections;
import co.cask.cdap.internal.specification.FlowletMethod;
import co.cask.cdap.proto.Id;
import co.cask.cdap.proto.ProgramType;
import co.cask.common.io.ByteBufferInputStream;
import com.google.common.base.Function;
import com.google.common.base.Objects;
import com.google.common.base.Preconditions;
import com.google.common.base.Throwables;
import com.google.common.collect.ImmutableList;
import com.google.common.collect.ImmutableSet;
import com.google.common.collect.Iterables;
import com.google.common.collect.Lists;
import com.google.common.collect.Sets;
import com.google.common.collect.Table;
import com.google.common.reflect.TypeToken;
import com.google.common.util.concurrent.AbstractService;
import com.google.common.util.concurrent.Service;
import com.google.inject.Inject;
import org.apache.twill.api.RunId;
import org.apache.twill.common.Cancellable;
import org.apache.twill.common.Threads;
import org.apache.twill.discovery.DiscoveryServiceClient;
import org.apache.twill.internal.RunIds;
import org.slf4j.Logger;
import org.slf4j.LoggerFactory;

import java.io.IOException;
import java.lang.reflect.Method;
import java.lang.reflect.ParameterizedType;
import java.nio.ByteBuffer;
import java.util.Collection;
import java.util.Iterator;
import java.util.List;
import java.util.Map;
import java.util.Set;
import java.util.concurrent.Executor;
import java.util.concurrent.atomic.AtomicReference;
import java.util.concurrent.locks.Lock;
import java.util.concurrent.locks.ReentrantLock;
import javax.annotation.Nullable;

/**
 *
 */
public final class FlowletProgramRunner implements ProgramRunner {

  private static final Logger LOG = LoggerFactory.getLogger(FlowletProgramRunner.class);

  private final CConfiguration cConf;
  private final SchemaGenerator schemaGenerator;
  private final DatumWriterFactory datumWriterFactory;
  private final DataFabricFacadeFactory dataFabricFacadeFactory;
  private final StreamCoordinatorClient streamCoordinatorClient;
  private final QueueReaderFactory queueReaderFactory;
  private final MetricsCollectionService metricsCollectionService;
  private final DiscoveryServiceClient discoveryServiceClient;
  private final DatasetFramework dsFramework;

  @Inject
  public FlowletProgramRunner(CConfiguration cConf,
                              SchemaGenerator schemaGenerator,
                              DatumWriterFactory datumWriterFactory,
                              DataFabricFacadeFactory dataFabricFacadeFactory,
                              StreamCoordinatorClient streamCoordinatorClient,
                              QueueReaderFactory queueReaderFactory,
                              MetricsCollectionService metricsCollectionService,
                              DiscoveryServiceClient discoveryServiceClient,
                              DatasetFramework dsFramework) {
    this.cConf = cConf;
    this.schemaGenerator = schemaGenerator;
    this.datumWriterFactory = datumWriterFactory;
    this.dataFabricFacadeFactory = dataFabricFacadeFactory;
    this.streamCoordinatorClient = streamCoordinatorClient;
    this.queueReaderFactory = queueReaderFactory;
    this.metricsCollectionService = metricsCollectionService;
    this.discoveryServiceClient = discoveryServiceClient;
    this.dsFramework = dsFramework;
  }

  @SuppressWarnings("unused")
  @Inject(optional = true)
  void setLogWriter(LogWriter logWriter) {
    CAppender.logWriter = logWriter;
  }

  @SuppressWarnings("unchecked")
  @Override
  public ProgramController run(Program program, ProgramOptions options) {
    BasicFlowletContext flowletContext = null;
    try {
      // Extract and verify parameters
      String flowletName = options.getName();

      int instanceId = Integer.parseInt(options.getArguments().getOption(ProgramOptionConstants.INSTANCE_ID, "-1"));
      Preconditions.checkArgument(instanceId >= 0, "Missing instance Id");

      int instanceCount = Integer.parseInt(options.getArguments().getOption(ProgramOptionConstants.INSTANCES, "0"));
      Preconditions.checkArgument(instanceCount > 0, "Invalid or missing instance count");

      String runIdOption = options.getArguments().getOption(ProgramOptionConstants.RUN_ID);
      Preconditions.checkNotNull(runIdOption, "Missing runId");
      RunId runId = RunIds.fromString(runIdOption);

      ApplicationSpecification appSpec = program.getApplicationSpecification();
      Preconditions.checkNotNull(appSpec, "Missing application specification.");

      ProgramType processorType = program.getType();
      Preconditions.checkNotNull(processorType, "Missing processor type.");
      Preconditions.checkArgument(processorType == ProgramType.FLOW, "Only FLOW process type is supported.");

      String processorName = program.getName();
      Preconditions.checkNotNull(processorName, "Missing processor name.");

      FlowSpecification flowSpec = appSpec.getFlows().get(processorName);
      FlowletDefinition flowletDef = flowSpec.getFlowlets().get(flowletName);
      Preconditions.checkNotNull(flowletDef, "Definition missing for flowlet \"%s\"", flowletName);

      Class<?> clz = Class.forName(flowletDef.getFlowletSpec().getClassName(), true,
                                   program.getClassLoader());
      Preconditions.checkArgument(Flowlet.class.isAssignableFrom(clz), "%s is not a Flowlet.", clz);

      Class<? extends Flowlet> flowletClass = (Class<? extends Flowlet>) clz;

      // Creates flowlet context
      flowletContext = new BasicFlowletContext(program, flowletName, instanceId,
                                               runId, instanceCount,
                                               flowletDef.getDatasets(),
                                               options.getUserArguments(), flowletDef.getFlowletSpec(),
                                               metricsCollectionService, discoveryServiceClient,
                                               dsFramework, cConf);

      // Creates tx related objects
      DataFabricFacade dataFabricFacade =
        dataFabricFacadeFactory.create(program, flowletContext.getDatasetInstantiator());

      // Creates QueueSpecification
      Table<Node, String, Set<QueueSpecification>> queueSpecs =
        new SimpleQueueSpecificationGenerator(Id.Application.from(program.getNamespaceId(), program.getApplicationId()))
          .create(flowSpec);

      Flowlet flowlet = new InstantiatorFactory(false).get(TypeToken.of(flowletClass)).create();
      TypeToken<? extends Flowlet> flowletType = TypeToken.of(flowletClass);

      // Set the context classloader to the cdap classloader. It is needed for the DatumWriterFactory be able
      // to load cdap classes
      Thread.currentThread().setContextClassLoader(FlowletProgramRunner.class.getClassLoader());

      // Inject DataSet, OutputEmitter, Metric fields
      boolean shardedQueue = cConf.getBoolean(QueueConstants.ConfigKeys.SHARDED_QUEUE, false)
                                && (dataFabricFacade instanceof ShardedQueueProducerFactory);
      Reflections.visit(flowlet, TypeToken.of(flowlet.getClass()),
                        new PropertyFieldSetter(flowletDef.getFlowletSpec().getProperties()),
                        new DataSetFieldSetter(flowletContext),
                        new MetricsFieldSetter(flowletContext.getMetrics()),
                        new OutputEmitterFieldSetter(outputEmitterFactory(
                          program, flowSpec, flowletContext, flowletName, dataFabricFacade, queueSpecs, shardedQueue
                        )));

      ImmutableList.Builder<ConsumerSupplier<?>> queueConsumerSupplierBuilder = ImmutableList.builder();
      Collection<ProcessSpecification<?>> processSpecs =
        createProcessSpecification(flowletContext, flowletType,
                                   processMethodFactory(flowlet),
                                   processSpecificationFactory(flowletContext, dataFabricFacade, queueReaderFactory,
                                                               flowletName, queueSpecs, queueConsumerSupplierBuilder,
                                                               createSchemaCache(program)),
                                   Lists.<ProcessSpecification<?>>newLinkedList());
      List<ConsumerSupplier<?>> consumerSuppliers = queueConsumerSupplierBuilder.build();

      // Create the flowlet driver
      AtomicReference<FlowletProgramController> controllerRef = new AtomicReference<FlowletProgramController>();
      Service serviceHook = createServiceHook(flowletName, consumerSuppliers, controllerRef);
      FlowletRuntimeService driver = new FlowletRuntimeService(flowlet, flowletContext, processSpecs,
                                                             createCallback(flowlet, flowletDef.getFlowletSpec()),
                                                             dataFabricFacade, serviceHook);

      FlowletProgramController controller = new FlowletProgramController(program.getName(), flowletName,
                                                                         flowletContext, driver, consumerSuppliers);
      controllerRef.set(controller);

      LOG.info("Starting flowlet: {}", flowletContext);
      driver.start();
      LOG.info("Flowlet started: {}", flowletContext);

      return controller;

    } catch (Exception e) {
      // something went wrong before the flowlet even started. Make sure we release all resources (datasets, ...)
      // of the flowlet context.
      if (flowletContext != null) {
        flowletContext.close();
      }
      throw Throwables.propagate(e);
    }
  }

  /**
   * Creates all {@link ProcessSpecification} for the process methods of the flowlet class.
   *
   * @param flowletType Type of the flowlet class represented by {@link TypeToken}.
   * @param processMethodFactory A {@link ProcessMethodFactory} for creating {@link ProcessMethod}.
   * @param processSpecFactory A {@link ProcessSpecificationFactory} for creating {@link ProcessSpecification}.
   * @param result A {@link Collection} for storing newly created {@link ProcessSpecification}.
   * @return The same {@link Collection} as the {@code result} parameter.
   */
  @SuppressWarnings("unchecked")
  private <T extends Collection<ProcessSpecification<?>>> T createProcessSpecification(
    BasicFlowletContext flowletContext, TypeToken<? extends Flowlet> flowletType,
    ProcessMethodFactory processMethodFactory, ProcessSpecificationFactory processSpecFactory, T result)
    throws NoSuchMethodException {

    Set<FlowletMethod> seenMethods = Sets.newHashSet();

    // Walk up the hierarchy of flowlet class to get all ProcessInput and Tick methods
    for (TypeToken<?> type : flowletType.getTypes().classes()) {
      if (type.getRawType().equals(Object.class)) {
        break;
      }

      // Extracts all process and tick methods
      for (Method method : type.getRawType().getDeclaredMethods()) {
        if (!seenMethods.add(new FlowletMethod(method, flowletType))) {
          // The method is already seen. It can only happen if a children class override a parent class method and
          // is visting the parent method, since the method visiting order is always from the leaf class walking
          // up the class hierarchy.
          continue;
        }

        ProcessInput processInputAnnotation = method.getAnnotation(ProcessInput.class);
        Tick tickAnnotation = method.getAnnotation(Tick.class);

        if (processInputAnnotation == null && tickAnnotation == null) {
          // Neither a process nor a tick method.
          continue;
        }

        int maxRetries = (tickAnnotation == null) ? processInputAnnotation.maxRetries() : tickAnnotation.maxRetries();

        ProcessMethod processMethod = processMethodFactory.create(method, maxRetries);
        Set<String> inputNames;
        Schema schema;
        TypeToken<?> dataType;
        ConsumerConfig consumerConfig;
        int batchSize = 1;

        if (tickAnnotation != null) {
          inputNames = ImmutableSet.of();
          consumerConfig = new ConsumerConfig(0, 0, 1, DequeueStrategy.FIFO, null);
          schema = Schema.of(Schema.Type.NULL);
          dataType = TypeToken.of(void.class);
        } else {
          inputNames = Sets.newHashSet(processInputAnnotation.value());
          if (inputNames.isEmpty()) {
            // If there is no input name, it would be ANY_INPUT
            inputNames.add(FlowletDefinition.ANY_INPUT);
          }
          // If batch mode then generate schema for Iterator's parameter type
          dataType = flowletType.resolveType(method.getGenericParameterTypes()[0]);
          consumerConfig = getConsumerConfig(flowletContext, method);
          Integer processBatchSize = getBatchSize(method);

          if (processBatchSize != null) {
            if (dataType.getRawType().equals(Iterator.class)) {
              Preconditions.checkArgument(dataType.getType() instanceof ParameterizedType,
                                          "Only ParameterizedType is supported for batch Iterator.");
              dataType = flowletType.resolveType(((ParameterizedType) dataType.getType()).getActualTypeArguments()[0]);
            }
            batchSize = processBatchSize;
          }

          try {
            schema = schemaGenerator.generate(dataType.getType());
          } catch (UnsupportedTypeException e) {
            throw Throwables.propagate(e);
          }
        }

        ProcessSpecification processSpec = processSpecFactory.create(inputNames, schema, dataType, processMethod,
                                                                     consumerConfig, batchSize, tickAnnotation);
        // Add processSpec
        if (processSpec != null) {
          result.add(processSpec);
        }
      }
    }
    Preconditions.checkArgument(!result.isEmpty(),
                                "No inputs found for flowlet '%s' of flow '%s' of application '%s' (%s)",
                                flowletContext.getFlowletId(), flowletContext.getFlowId(),
                                flowletContext.getApplicationId(), flowletType);
    return result;
  }

  /**
   * Creates a {@link ConsumerConfig} based on the method annotation and the flowlet context.
   * @param flowletContext Runtime context of the flowlet.
   * @param method The process method to inspect.
   * @return A new instance of {@link ConsumerConfig}.
   */
  private ConsumerConfig getConsumerConfig(BasicFlowletContext flowletContext, Method method) {
    return getConsumerConfig(flowletContext.getGroupId(), flowletContext.getInstanceId(),
                             flowletContext.getInstanceCount(), method);
  }

  private ConsumerConfig getConsumerConfig(long groupId, int instanceId, int instanceCount, Method method) {
    // Determine input queue partition type
    HashPartition hashPartition = method.getAnnotation(HashPartition.class);
    RoundRobin roundRobin = method.getAnnotation(RoundRobin.class);
    DequeueStrategy strategy = DequeueStrategy.FIFO;
    String hashKey = null;

    Preconditions.checkArgument(!(hashPartition != null && roundRobin != null),
                                "Only one strategy allowed for process() method: %s", method.getName());

    if (hashPartition != null) {
      strategy = DequeueStrategy.HASH;
      hashKey = hashPartition.value();
      Preconditions.checkArgument(!hashKey.isEmpty(), "Partition key cannot be empty: %s", method.getName());
    } else if (roundRobin != null) {
      strategy = DequeueStrategy.ROUND_ROBIN;
    }

    return new ConsumerConfig(groupId, instanceId, instanceCount, strategy, hashKey);
  }

  /**
   * Returns the user specify batch size or {@code null} if not specified.
   */
  private Integer getBatchSize(Method method) {
    // Determine queue batch size, if any
    Batch batch = method.getAnnotation(Batch.class);
    if (batch != null) {
      int batchSize = batch.value();
      Preconditions.checkArgument(batchSize > 0, "Batch size should be > 0: %s", method.getName());
      return batchSize;
    }
    return null;
  }

  private int getNumGroups(Iterable<QueueSpecification> queueSpecs, QueueName queueName) {
    int numGroups = 0;
    for (QueueSpecification queueSpec : queueSpecs) {
      if (queueName.equals(queueSpec.getQueueName())) {
        numGroups++;
      }
    }
    return numGroups;
  }

  private Callback createCallback(Flowlet flowlet, FlowletSpecification flowletSpec) {
    if (flowlet instanceof Callback) {
      return (Callback) flowlet;
    }
    final FailurePolicy failurePolicy = flowletSpec.getFailurePolicy();
    return new Callback() {
      @Override
      public void onSuccess(Object input, InputContext inputContext) {
        // No-op
      }

      @Override
      public FailurePolicy onFailure(Object input, InputContext inputContext, FailureReason reason) {
        return failurePolicy;
      }
    };
  }

  private OutputEmitterFactory outputEmitterFactory(final Program program,
                                                    final FlowSpecification flowSpec,
                                                    final BasicFlowletContext flowletContext,
                                                    final String flowletName,
                                                    final QueueClientFactory queueClientFactory,
                                                    final Table<Node, String, Set<QueueSpecification>> queueSpecs,
                                                    final boolean shardedQueue) {
    return new OutputEmitterFactory() {
      @Override
      public <T> OutputEmitter<T> create(String outputName, TypeToken<T> type) {
        try {
          Schema schema = schemaGenerator.generate(type.getType());
          Node flowlet = Node.flowlet(flowletName);
          for (QueueSpecification queueSpec : Iterables.concat(queueSpecs.row(flowlet).values())) {
            if (queueSpec.getQueueName().getSimpleName().equals(outputName)
                && queueSpec.getOutputSchema().equals(schema)) {

<<<<<<< HEAD
              final String queueMetricsName = "process.events.out";
              final String queueMetricsTag = queueSpec.getQueueName().getSimpleName();
              QueueMetrics queueMetrics = new QueueMetrics() {
=======
              final MetricsCollector metrics = flowletContext.getProgramMetrics().childCollector(
                Constants.Metrics.Tag.FLOWLET_QUEUE, queueSpec.getQueueName().getSimpleName());
              QueueProducer producer = queueClientFactory.createProducer(queueSpec.getQueueName(), new QueueMetrics() {
>>>>>>> 6f5a0938
                @Override
                public void emitEnqueue(int count) {
                  metrics.increment("process.events.out", count);
                }

                @Override
                public void emitEnqueueBytes(int bytes) {
                  // no-op
                }
              };

              QueueProducer producer;
              if (shardedQueue) {
                producer = createShardedQueueProducer(program, flowSpec, queueSpecs, queueClientFactory,
                                                      queueSpec.getQueueName(), queueMetrics);
              } else {
                producer = queueClientFactory.createProducer(queueSpec.getQueueName(), queueMetrics);
              }
              return new DatumOutputEmitter<T>(producer, schema, datumWriterFactory.create(type, schema));
            }
          }

          throw new IllegalArgumentException(String.format("No queue specification found for %s, %s",
                                                           flowletName, type));

        } catch (Exception e) {
          throw Throwables.propagate(e);
        }
      }
    };
  }

  private QueueProducer createShardedQueueProducer(Program program, FlowSpecification flowSpec,
                                                   Table<Node, String, Set<QueueSpecification>> queueSpecs,
                                                   QueueClientFactory queueClientFactory,
                                                   QueueName queueName, QueueMetrics queueMetrics) throws Exception {

    List<ConsumerConfig> consumerConfigs = Lists.newArrayList();

    // Get all the consumers of this queue.
    for (String flowletId : flowSpec.getFlowlets().keySet()) {
      for (QueueSpecification queueSpec : Iterables.concat(queueSpecs.column(flowletId).values())) {
        if (queueSpec.getQueueName().equals(queueName)) {
          // Inspect the flowlet consumer
          FlowletDefinition flowletDefinition = flowSpec.getFlowlets().get(flowletId);
          addConsumerConfig(program, queueSpec, flowletDefinition, consumerConfigs);
        }
      }
    }

    LOG.info("Create sharded queue producer for queue {} with configs {}", queueName, consumerConfigs);
    return ((ShardedQueueProducerFactory) queueClientFactory).createProducer(queueName, queueMetrics, consumerConfigs);
  }

  private void addConsumerConfig(Program program, QueueSpecification queueSpec, FlowletDefinition flowletDefinition,
                                 Collection<ConsumerConfig> consumerConfigs) throws Exception {

    String flowletId = flowletDefinition.getFlowletSpec().getName();
    Class<?> flowletClass = program.getClassLoader().loadClass(flowletDefinition.getFlowletSpec().getClassName());
    TypeToken<?> flowletType = TypeToken.of(flowletClass);

    Set<FlowletMethod> seenMethods = Sets.newHashSet();

    // Walk up the hierarchy of flowlet class to get all ProcessInput and Tick methods
    for (TypeToken<?> type : flowletType.getTypes().classes()) {
      if (type.getRawType().equals(Object.class)) {
        break;
      }

      // Extracts all process and tick methods
      for (Method method : type.getRawType().getDeclaredMethods()) {
        if (!seenMethods.add(new FlowletMethod(method, flowletType))) {
          // The method is already seen. It can only happen if a children class override a parent class method and
          // is visting the parent method, since the method visiting order is always from the leaf class walking
          // up the class hierarchy.
          continue;
        }

        ProcessInput processInputAnnotation = method.getAnnotation(ProcessInput.class);
        if (processInputAnnotation == null) {
          // Consumer has to be process method
          continue;
        }

        Set<String> inputNames = Sets.newHashSet(processInputAnnotation.value());
        if (inputNames.isEmpty()) {
          // If there is no input name, it would be ANY_INPUT
          inputNames.add(FlowletDefinition.ANY_INPUT);
        }
        // If batch mode then generate schema for Iterator's parameter type
        TypeToken<?> dataType = flowletType.resolveType(method.getGenericParameterTypes()[0]);

        if (getBatchSize(method) != null) {
          if (dataType.getRawType().equals(Iterator.class)) {
            Preconditions.checkArgument(dataType.getType() instanceof ParameterizedType,
                                        "Only ParameterizedType is supported for batch Iterator.");
            dataType = flowletType.resolveType(((ParameterizedType) dataType.getType()).getActualTypeArguments()[0]);
          }
        }

        Schema schema = schemaGenerator.generate(dataType.getType());
        if (queueSpec.getInputSchema().equals(schema)
          && (inputNames.contains(queueSpec.getQueueName().getSimpleName())
          || inputNames.contains(FlowletDefinition.ANY_INPUT))) {
          consumerConfigs.add(getConsumerConfig(FlowUtils.generateConsumerGroupId(program, flowletId), 0,
                                                flowletDefinition.getInstances(), method));
        }
      }
    }
  }

  private ProcessMethodFactory processMethodFactory(final Flowlet flowlet) {
    return new ProcessMethodFactory() {
      @Override
      public <T> ProcessMethod<T> create(Method method, int maxRetries) {
        return ReflectionProcessMethod.create(flowlet, method, maxRetries);
      }
    };
  }

  private ProcessSpecificationFactory processSpecificationFactory(
    final BasicFlowletContext flowletContext, final DataFabricFacade dataFabricFacade,
    final QueueReaderFactory queueReaderFactory, final String flowletName,
    final Table<Node, String, Set<QueueSpecification>> queueSpecs,
    final ImmutableList.Builder<ConsumerSupplier<?>> queueConsumerSupplierBuilder,
    final SchemaCache schemaCache) {

    return new ProcessSpecificationFactory() {
      @Override
      public <T> ProcessSpecification create(Set<String> inputNames, Schema schema, TypeToken<T> dataType,
                                             ProcessMethod<T> method, ConsumerConfig consumerConfig, int batchSize,
                                             Tick tickAnnotation) {
        List<QueueReader<T>> queueReaders = Lists.newLinkedList();

        for (Map.Entry<Node, Set<QueueSpecification>> entry : queueSpecs.column(flowletName).entrySet()) {
          for (QueueSpecification queueSpec : entry.getValue()) {
            final QueueName queueName = queueSpec.getQueueName();

            if (queueSpec.getInputSchema().equals(schema)
              && (inputNames.contains(queueName.getSimpleName())
              || inputNames.contains(FlowletDefinition.ANY_INPUT))) {

              if (entry.getKey().getType() == FlowletConnection.Type.STREAM) {
                ConsumerSupplier<StreamConsumer> consumerSupplier = ConsumerSupplier.create(dataFabricFacade,
                                                                                            queueName, consumerConfig);
                queueConsumerSupplierBuilder.add(consumerSupplier);
                // No decoding is needed, as a process method can only have StreamEvent as type for consuming stream
                Function<StreamEvent, T> decoder = wrapInputDecoder(flowletContext,
                                                                    queueName, new Function<StreamEvent, T>() {
                  @Override
                  @SuppressWarnings("unchecked")
                  public T apply(StreamEvent input) {
                    return (T) input;
                  }
                });

                queueReaders.add(queueReaderFactory.createStreamReader(consumerSupplier, batchSize, decoder));

              } else {
                int numGroups = getNumGroups(Iterables.concat(queueSpecs.row(entry.getKey()).values()), queueName);
                Function<ByteBuffer, T> decoder =
                  wrapInputDecoder(flowletContext, queueName, createInputDatumDecoder(dataType, schema, schemaCache));

                ConsumerSupplier<QueueConsumer> consumerSupplier = ConsumerSupplier.create(dataFabricFacade, queueName,
                                                                                            consumerConfig, numGroups);
                queueConsumerSupplierBuilder.add(consumerSupplier);
                queueReaders.add(queueReaderFactory.createQueueReader(consumerSupplier, batchSize, decoder));
              }
            }
          }
        }

        // If inputs is needed but there is no available input queue, return null
        if (!inputNames.isEmpty() && queueReaders.isEmpty()) {
          return null;
        }
        return new ProcessSpecification<T>(new RoundRobinQueueReader<T>(queueReaders), method, tickAnnotation);
      }
    };
  }

  private <T> Function<ByteBuffer, T> createInputDatumDecoder(final TypeToken<T> dataType, final Schema schema,
                                                              final SchemaCache schemaCache) {
    final ReflectionDatumReader<T> datumReader = new ReflectionDatumReader<T>(schema, dataType);
    final ByteBufferInputStream byteBufferInput = new ByteBufferInputStream(null);
    final BinaryDecoder decoder = new BinaryDecoder(byteBufferInput);

    return new Function<ByteBuffer, T>() {
      @Nullable
      @Override
      public T apply(ByteBuffer input) {
        byteBufferInput.reset(input);
        try {
          final Schema sourceSchema = schemaCache.get(input);
          Preconditions.checkNotNull(sourceSchema, "Fail to find source schema.");
          return datumReader.read(decoder, sourceSchema);
        } catch (IOException e) {
          throw Throwables.propagate(e);
        }
      }

      @Override
      public String toString() {
        return Objects.toStringHelper(this)
          .add("dataType", dataType)
          .add("schema", schema)
          .toString();
      }
    };
  }

  private <S, T> Function<S, T> wrapInputDecoder(final BasicFlowletContext context,
                                                 final QueueName queueName,
                                                 final Function<S, T> inputDecoder) {
    final String eventsMetricsName = "process.events.in";
    final String queue = queueName.getSimpleName();
    return new Function<S, T>() {
      @Override
      public T apply(S source) {
        context.getQueueMetrics(queue).increment(eventsMetricsName, 1);
        context.getQueueMetrics(queue).increment("process.tuples.read", 1);
        return inputDecoder.apply(source);
      }
    };
  }


  private SchemaCache createSchemaCache(Program program) throws Exception {
    ImmutableSet.Builder<Schema> schemas = ImmutableSet.builder();

    for (FlowSpecification flowSpec : program.getApplicationSpecification().getFlows().values()) {
      for (FlowletDefinition flowletDef : flowSpec.getFlowlets().values()) {
        schemas.addAll(Iterables.concat(flowletDef.getInputs().values()));
        schemas.addAll(Iterables.concat(flowletDef.getOutputs().values()));
      }
    }

    // Temp fix for ENG-3949. Always add old stream event schema.
    // TODO: Remove it later. The right thing to do is to have schemas history being stored to support schema
    // evolution. By design, as long as the schema cache is populated with old schema, the type projection logic
    // in the decoder would handle it correctly.
    schemas.add(schemaGenerator.generate(StreamEventData.class));


    return new SchemaCache(schemas.build(), program.getClassLoader());
  }

  /**
   * Create a initializer to be executed during the flowlet driver initialization.
   */
  private Service createServiceHook(String flowletName, Iterable<ConsumerSupplier<?>> consumerSuppliers,
                                    AtomicReference<FlowletProgramController> controller) {
    final List<String> streams = Lists.newArrayList();
    for (ConsumerSupplier<?> consumerSupplier : consumerSuppliers) {
      QueueName queueName = consumerSupplier.getQueueName();
      if (queueName.isStream()) {
        streams.add(queueName.getSimpleName());
      }
    }

    // If no stream, returns a no-op Service
    if (streams.isEmpty()) {
      return new AbstractService() {
        @Override
        protected void doStart() {
          notifyStarted();
        }

        @Override
        protected void doStop() {
          notifyStopped();
        }
      };
    }
    return new FlowletServiceHook(flowletName, streamCoordinatorClient, streams, controller);
  }

  private static interface ProcessMethodFactory {
    <T> ProcessMethod<T> create(Method method, int maxRetries);
  }

  private static interface ProcessSpecificationFactory {
    /**
     * Returns a {@link ProcessSpecification} for invoking the given process method. {@code null} is returned if
     * no input is available for the given method.
     */
    <T> ProcessSpecification create(Set<String> inputNames, Schema schema, TypeToken<T> dataType,
                                    ProcessMethod<T> method, ConsumerConfig consumerConfig, int batchSize,
                                    Tick tickAnnotation);
  }

  /**
   * This service is for start/stop listening to changes in stream property, through the help of
   * {@link StreamCoordinatorClient}, so that it can react to changes and properly reconfigure stream consumers used by
   * the flowlet. This hook is provided to {@link FlowletRuntimeService} and being start/stop
   * when the driver start/stop.
   */
  private static final class FlowletServiceHook extends AbstractService {

    private final StreamCoordinatorClient streamCoordinatorClient;
    private final List<String> streams;
    private final AtomicReference<FlowletProgramController> controller;
    private final Executor executor;
    private final Lock suspendLock = new ReentrantLock();
    private final StreamPropertyListener propertyListener;
    private Cancellable cancellable;

    private FlowletServiceHook(final String flowletName, StreamCoordinatorClient streamCoordinatorClient,
                               List<String> streams, AtomicReference<FlowletProgramController> controller) {
      this.streamCoordinatorClient = streamCoordinatorClient;
      this.streams = streams;
      this.controller = controller;
      this.executor = ExecutorUtils.newThreadExecutor(Threads.createDaemonThreadFactory("flowlet-stream-update-%d"));
      this.propertyListener = new StreamPropertyListener() {
        @Override
        public void ttlChanged(String streamName, long ttl) {
          LOG.debug("TTL for stream '{}' changed to {} for flowlet '{}'", streamName, ttl, flowletName);
          suspendAndResume();
        }

        @Override
        public void ttlDeleted(String streamName) {
          LOG.debug("TTL for stream '{}' deleted for flowlet '{}'", streamName, flowletName);
          suspendAndResume();
        }

        @Override
        public void generationChanged(String streamName, int generation) {
          LOG.debug("Generation for stream '{}' changed to {} for flowlet '{}'", streamName, generation, flowletName);
          suspendAndResume();
        }

        @Override
        public void generationDeleted(String streamName) {
          LOG.debug("Generation for stream '{}' deleted for flowlet '{}'", streamName, flowletName);
          suspendAndResume();
        }
      };
    }

    @Override
    protected void doStart() {
      final List<Cancellable> cancellables = Lists.newArrayList();
      this.cancellable = new Cancellable() {
        @Override
        public void cancel() {
          for (Cancellable c : cancellables) {
            c.cancel();
          }
        }
      };

      for (String stream : streams) {
        cancellables.add(streamCoordinatorClient.addListener(stream, propertyListener));
      }
      notifyStarted();
    }

    @Override
    protected void doStop() {
      if (cancellable != null) {
        cancellable.cancel();
      }
      notifyStopped();
    }

    private void suspendAndResume() {
      executor.execute(new Runnable() {
        @Override
        public void run() {
          suspendLock.lock();
          try {
            controller.get().suspend().get();
            controller.get().resume().get();
          } catch (Exception e) {
            LOG.error("Failed to suspend and resume flowlet.", e);
          } finally {
            suspendLock.unlock();
          }
        }
      });
    }
  }
}<|MERGE_RESOLUTION|>--- conflicted
+++ resolved
@@ -460,15 +460,9 @@
             if (queueSpec.getQueueName().getSimpleName().equals(outputName)
                 && queueSpec.getOutputSchema().equals(schema)) {
 
-<<<<<<< HEAD
-              final String queueMetricsName = "process.events.out";
-              final String queueMetricsTag = queueSpec.getQueueName().getSimpleName();
-              QueueMetrics queueMetrics = new QueueMetrics() {
-=======
               final MetricsCollector metrics = flowletContext.getProgramMetrics().childCollector(
                 Constants.Metrics.Tag.FLOWLET_QUEUE, queueSpec.getQueueName().getSimpleName());
-              QueueProducer producer = queueClientFactory.createProducer(queueSpec.getQueueName(), new QueueMetrics() {
->>>>>>> 6f5a0938
+              QueueMetrics queueMetrics = new QueueMetrics() {
                 @Override
                 public void emitEnqueue(int count) {
                   metrics.increment("process.events.out", count);
