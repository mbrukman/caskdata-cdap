/*
 * Copyright 2012-2013 Continuuity,Inc. All Rights Reserved.
 */
package com.continuuity.data2.transaction.queue.hbase;

import com.continuuity.api.common.Bytes;
import com.continuuity.common.conf.CConfiguration;
import com.continuuity.common.conf.Constants;
import com.continuuity.common.guice.DiscoveryRuntimeModule;
import com.continuuity.common.queue.QueueName;
import com.continuuity.common.utils.Networks;
import com.continuuity.data.DataSetAccessor;
import com.continuuity.data.hbase.HBaseTestBase;
import com.continuuity.data.runtime.DataFabricDistributedModule;
import com.continuuity.data2.queue.QueueClientFactory;
import com.continuuity.data2.transaction.TransactionExecutorFactory;
import com.continuuity.data2.transaction.TransactionSystemClient;
import com.continuuity.data2.transaction.distributed.TransactionService;
import com.continuuity.data2.transaction.persist.NoOpTransactionStateStorage;
import com.continuuity.data2.transaction.persist.TransactionStateStorage;
import com.continuuity.data2.transaction.queue.QueueAdmin;
import com.continuuity.data2.transaction.queue.QueueConstants;
import com.continuuity.data2.transaction.queue.QueueEntryRow;
import com.continuuity.data2.transaction.queue.QueueTest;
import com.continuuity.data2.transaction.queue.StreamAdmin;
import com.continuuity.data2.util.hbase.ConfigurationTable;
import com.continuuity.weave.filesystem.LocalLocationFactory;
import com.continuuity.weave.filesystem.LocationFactory;
import com.continuuity.weave.zookeeper.RetryStrategies;
import com.continuuity.weave.zookeeper.ZKClientService;
import com.continuuity.weave.zookeeper.ZKClientServices;
import com.continuuity.weave.zookeeper.ZKClients;
import com.google.common.base.Throwables;
import com.google.common.collect.ImmutableMap;
import com.google.inject.AbstractModule;
import com.google.inject.Guice;
import com.google.inject.Injector;
import com.google.inject.Module;
import com.google.inject.util.Modules;
import org.apache.hadoop.hbase.client.Get;
import org.apache.hadoop.hbase.client.HTable;
import org.apache.hadoop.hbase.client.Put;
import org.apache.hadoop.hbase.client.Result;
import org.junit.AfterClass;
import org.junit.Assert;
import org.junit.BeforeClass;
import org.junit.ClassRule;
import org.junit.Test;
import org.junit.rules.TemporaryFolder;

import java.io.IOException;
import java.util.Map;
import java.util.NavigableMap;
import java.util.concurrent.TimeUnit;

/**
 * HBase queue tests.
 */
public class HBaseQueueTest extends QueueTest {

  @ClassRule
  public static TemporaryFolder tmpFolder = new TemporaryFolder();

  private static TransactionService txService;
  private static CConfiguration cConf;

  @BeforeClass
  public static void init() throws Exception {
    // Start hbase
    HBaseTestBase.startHBase();

    // Customize test configuration
    cConf = CConfiguration.create();
    cConf.set(Constants.Zookeeper.QUORUM, HBaseTestBase.getZkConnectionString());
    cConf.set(Constants.Transaction.Service.CFG_DATA_TX_BIND_PORT,
              Integer.toString(Networks.getRandomPort()));
    cConf.set(DataSetAccessor.CFG_TABLE_PREFIX, "test");
    cConf.setBoolean(Constants.Transaction.Manager.CFG_DO_PERSIST, false);
    cConf.unset(Constants.CFG_HDFS_USER);
    cConf.setBoolean(Constants.Transaction.DataJanitor.CFG_TX_JANITOR_ENABLE, false);
    cConf.setLong(QueueConstants.QUEUE_CONFIG_UPDATE_FREQUENCY, 1L);

    final DataFabricDistributedModule dfModule =
      new DataFabricDistributedModule(cConf, HBaseTestBase.getConfiguration());
    // turn off persistence in tx manager to get rid of ugly zookeeper warnings
    final Module dataFabricModule = Modules.override(dfModule).with(
      new AbstractModule() {
        @Override
        protected void configure() {
          bind(TransactionStateStorage.class).to(NoOpTransactionStateStorage.class);
        }
      });

    ZKClientService zkClientService = getZkClientService();
    zkClientService.start();

    ConfigurationTable configTable = new ConfigurationTable(HBaseTestBase.getConfiguration());
    configTable.write(ConfigurationTable.Type.DEFAULT, cConf);

    final Injector injector = Guice.createInjector(dataFabricModule,
                                                   new DiscoveryRuntimeModule(zkClientService).getDistributedModules(),
                                                   new AbstractModule() {

      @Override
      protected void configure() {
        try {
          bind(LocationFactory.class).toInstance(new LocalLocationFactory(tmpFolder.newFolder()));
        } catch (IOException e) {
          throw Throwables.propagate(e);
        }
      }
    });

    txService = injector.getInstance(TransactionService.class);
    Thread t = new Thread() {
      @Override
      public void run() {
        txService.start();
      }
    };
    t.start();

    txSystemClient = injector.getInstance(TransactionSystemClient.class);
    queueClientFactory = injector.getInstance(QueueClientFactory.class);
    queueAdmin = injector.getInstance(QueueAdmin.class);
    streamAdmin = injector.getInstance(StreamAdmin.class);
    executorFactory = injector.getInstance(TransactionExecutorFactory.class);
  }

  @Test
  public void testHTablePreSplitted() throws Exception {
    testHTablePreSplitted((HBaseQueueAdmin) queueAdmin, QueueName.fromFlowlet("app", "flow", "flowlet", "out"));
    testHTablePreSplitted((HBaseQueueAdmin) streamAdmin, QueueName.fromStream("test", "mystream"));
  }

  void testHTablePreSplitted(HBaseQueueAdmin admin, QueueName queueName) throws Exception {
    String tableName = admin.getActualTableName(queueName);
    if (!admin.exists(queueName.toString())) {
      admin.create(queueName.toString());
    }
    HTable hTable = HBaseTestBase.getHTable(Bytes.toBytes(tableName));
    Assert.assertEquals("Failed for " + admin.getClass().getName(),
                        QueueConstants.DEFAULT_QUEUE_TABLE_PRESPLITS,
                        hTable.getRegionsInRange(new byte[] {0}, new byte[] {(byte) 0xff}).size());
  }

  @Test
  public void configTest() throws Exception {
    QueueName queueName = QueueName.fromFlowlet("app", "flow", "flowlet", "out");
    String tableName = ((HBaseQueueClientFactory) queueClientFactory).getConfigTableName(queueName);

    // Set a group info
    queueAdmin.configureGroups(queueName, ImmutableMap.of(1L, 1, 2L, 2, 3L, 3));

    HTable hTable = HBaseTestBase.getHTable(Bytes.toBytes(tableName));
    try {
      byte[] rowKey = queueName.toBytes();
      Result result = hTable.get(new Get(rowKey));

      NavigableMap<byte[], byte[]> familyMap = result.getFamilyMap(QueueEntryRow.COLUMN_FAMILY);

      Assert.assertEquals(1 + 2 + 3, familyMap.size());

      // Update the startRow of group 2.
      Put put = new Put(rowKey);
      put.add(QueueEntryRow.COLUMN_FAMILY, HBaseQueueAdmin.getConsumerStateColumn(2L, 0), Bytes.toBytes(4));
      put.add(QueueEntryRow.COLUMN_FAMILY, HBaseQueueAdmin.getConsumerStateColumn(2L, 1), Bytes.toBytes(5));
      hTable.put(put);

      // Add instance to group 2
      queueAdmin.configureInstances(queueName, 2L, 3);

      // The newly added instance should have startRow == smallest of old instances
      result = hTable.get(new Get(rowKey));
      int startRow = Bytes.toInt(result.getColumnLatest(QueueEntryRow.COLUMN_FAMILY,
                                                        HBaseQueueAdmin.getConsumerStateColumn(2L, 2)).getValue());
      Assert.assertEquals(4, startRow);

      // Advance startRow of group 2.
      put = new Put(rowKey);
      put.add(QueueEntryRow.COLUMN_FAMILY, HBaseQueueAdmin.getConsumerStateColumn(2L, 0), Bytes.toBytes(7));
      hTable.put(put);

      // Reduce instances of group 2 through group reconfiguration and also add a new group
      queueAdmin.configureGroups(queueName, ImmutableMap.of(2L, 1, 4L, 1));

      // The remaining instance should have startRow == smallest of all before reduction.
      result = hTable.get(new Get(rowKey));
      startRow = Bytes.toInt(result.getColumnLatest(QueueEntryRow.COLUMN_FAMILY,
                                                        HBaseQueueAdmin.getConsumerStateColumn(2L, 0)).getValue());
      Assert.assertEquals(4, startRow);

      result = hTable.get(new Get(rowKey));
      familyMap = result.getFamilyMap(QueueEntryRow.COLUMN_FAMILY);

      Assert.assertEquals(2, familyMap.size());

      startRow = Bytes.toInt(result.getColumnLatest(QueueEntryRow.COLUMN_FAMILY,
                                                    HBaseQueueAdmin.getConsumerStateColumn(4L, 0)).getValue());
      Assert.assertEquals(4, startRow);

    } finally {
      hTable.close();
      queueAdmin.dropAll();
    }
  }


  @AfterClass
  public static void finish() throws Exception {
    txService.stop();
    HBaseTestBase.stopHBase();
  }

  @Test
  public void testPrefix() {
    String queueTablename = ((HBaseQueueAdmin) queueAdmin).getTableNamePrefix();
    String streamTableName = ((HBaseQueueAdmin) streamAdmin).getTableNamePrefix();
    Assert.assertTrue(queueTablename.startsWith("test."));
    Assert.assertTrue(streamTableName.startsWith("test."));
    Assert.assertNotEquals(queueTablename, streamTableName);
  }

  @Override
<<<<<<< HEAD
  protected void verifyQueueIsEmpty(QueueName queueName, int numActualConsumers) throws Exception {
    // make sure consumer config cache is updated
    TimeUnit.SECONDS.sleep(2);
=======
  protected void forceEviction(QueueName queueName) throws Exception {
>>>>>>> 18110a7c
    // Force a table flush to trigger eviction
    String tableName = ((HBaseQueueClientFactory) queueClientFactory).getTableName(queueName);
    HBaseTestBase.getHBaseAdmin().flush(tableName);
  }

  @Override
  protected void configureGroups(QueueName queueName, Map<Long, Integer> groupInfo) throws Exception {
    if (queueName.isQueue()) {
      queueAdmin.configureGroups(queueName, groupInfo);
    } else {
      streamAdmin.configureGroups(queueName, groupInfo);
    }
  }

  private static ZKClientService getZkClientService() {
    return ZKClientServices.delegate(
      ZKClients.reWatchOnExpire(
        ZKClients.retryOnFailure(
          ZKClientService.Builder.of(cConf.get(Constants.Zookeeper.QUORUM))
                                 .setSessionTimeout(cConf.getInt(Constants.Zookeeper.CFG_SESSION_TIMEOUT_MILLIS,
                                                                 Constants.Zookeeper.DEFAULT_SESSION_TIMEOUT_MILLIS))
                                 .build(),
          RetryStrategies.fixDelay(2, TimeUnit.SECONDS)
        )
      )
    );
  }

}<|MERGE_RESOLUTION|>--- conflicted
+++ resolved
@@ -222,13 +222,9 @@
   }
 
   @Override
-<<<<<<< HEAD
-  protected void verifyQueueIsEmpty(QueueName queueName, int numActualConsumers) throws Exception {
+  protected void forceEviction(QueueName queueName) throws Exception {
     // make sure consumer config cache is updated
     TimeUnit.SECONDS.sleep(2);
-=======
-  protected void forceEviction(QueueName queueName) throws Exception {
->>>>>>> 18110a7c
     // Force a table flush to trigger eviction
     String tableName = ((HBaseQueueClientFactory) queueClientFactory).getTableName(queueName);
     HBaseTestBase.getHBaseAdmin().flush(tableName);
