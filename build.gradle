--- conflicted
+++ resolved
@@ -16,7 +16,6 @@
  */
 dependencies {
 
-<<<<<<< HEAD
    compile elastic([group: 'com.continuuity', name: 'common', version: "${version}", changing: true], "common")
    compile elastic([group: 'com.continuuity', name: 'common', classifier: 'api', version: "${version}", changing: true], "common")
    compile elastic([group: 'com.continuuity', name: 'overlord', version: "${version}", changing: true], "overlord")
@@ -26,22 +25,11 @@
    compile elastic([group: 'com.continuuity', name: 'flow', classifier: 'api', version: "${version}", changing: true], "flow")
    apiCompile elastic([group: 'com.continuuity', name: 'data-fabric', classifier: 'api', version: "${version}", changing: true],"data-fabric")
    apiCompile elastic([group: 'com.continuuity', name: 'common', classifier: 'api', version: "${version}", changing: true],"common")
-=======
-    compile elastic([group: 'com.continuuity', name: 'common', version: "${version}", changing: true], "common")
-    compile elastic([group: 'com.continuuity', name: 'common', classifier: 'api', version: "${version}", changing: true], "common")
-    compile elastic([group: 'com.continuuity', name: 'overlord', version: "${version}", changing: true], "overlord")
-    compile elastic([group: 'com.continuuity', name: 'overlord', classifier: 'thrift', version: "${version}", changing: true], "overlord")
-    compile elastic([group: 'com.continuuity', name: 'data-fabric', version: "${version}", changing: true], "data-fabric")
-    compile elastic([group: 'com.continuuity', name: 'data-fabric', classifier: 'api', version: "${version}", changing: true], "data-fabric")
-    apiCompile elastic([group: 'com.continuuity', name: 'data-fabric', classifier: 'api', version: "${version}", changing: true], "data-fabric")
-    apiCompile elastic([group: 'com.continuuity', name: 'common', classifier: 'api', version: "${version}", changing: true], "common")
->>>>>>> 9be8a895
 
     // Clover dependency
     clover elastic([group: 'com.continuuity', name: 'data-fabric', classifier: 'api', version: "${version}", changing: true], "data-fabric")
     clover elastic([group: 'com.continuuity', name: 'overlord', classifier: 'thrift', version: "${version}", changing: true], "overlord")
 
-<<<<<<< HEAD
    /// External dependencies.
    compile libraries.thrift
    compile libraries.akka_actor
@@ -62,32 +50,11 @@
    compile libraries.apache_commons_logging
    compile libraries.apache_commons_math
    compile libraries.apache_commons_io
-=======
-    /// External dependencies.
-    compile libraries.slf4j_api
-    compile libraries.logback_core
-    compile libraries.logback_classic
-    testCompile libraries.mockito_core
-    testCompile libraries.junit
->>>>>>> 9be8a895
-
-    compile libraries.thrift
-    compile libraries.akka_actor
-    compile libraries.kryo
-    compile libraries.google_gson
-    compile libraries.google_guice
-    compile libraries.google_guava
-    compile libraries.mysql
-    compile libraries.hsql
-    compile libraries.http_client
-    compile libraries.avro
-    compile libraries.avro_ipc
-    compile libraries.flume_ng_sdk
-    compile libraries.flume_ng_core
-    compile libraries.apache_commons_cli
-    compile libraries.apache_commons_logging
-    compile libraries.apache_commons_math
-    compile libraries.apache_commons_io
+   compile libraries.slf4j_api
+   compile libraries.logback_core
+   compile libraries.logback_classic
+   testCompile libraries.mockito_core
+   testCompile libraries.junit
 
     // We need to remove dependency on these.
     compile group: 'org.apache.velocity', name: 'velocity', version: '1.7'
