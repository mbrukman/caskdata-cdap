--- conflicted
+++ resolved
@@ -21,11 +21,7 @@
 				flowlets[i].app = model.get('app');
 
 				objects.push(C.Flowlet.create(flowlets[i]));
-<<<<<<< HEAD
-				objects[i].trackMetric('/process/events/{app}/flows/{flow}/flowlets/{id}', 'aggregates', 'events');
-=======
 				objects[i].trackMetric('/process/events/{app}/flows/{flow}/{id}', 'aggregates', 'events');
->>>>>>> 16ec2dbd
 
 			}
 			this.set('elements.Flowlet', Em.ArrayProxy.create({content: objects}));
