/*
 * Batch Model
 */

define(['lib/date'], function (Datejs) {

  var METRICS_PATHS = {
    '/process/busyness/{{appId}}/mapreduce/{{jobId}}?count=30': 'busyness',
    '/process/completion/{{appId}}/mapreduce/{{jobId}}/mappers?aggregate=true': 'mappersCompletion',
    '/process/completion/{{appId}}/mapreduce/{{jobId}}/reducers?aggregate=true': 'reducersCompletion',
    '/process/bytes/{{appId}}/mapreduce/{{jobId}}/mappers?count=30': 'mappersBytesProcessed',
    '/process/entries/{{appId}}/mapreduce/{{jobId}}/mappers/ins?aggregate=true': 'mappersEntriesIn',
    '/process/entries/{{appId}}/mapreduce/{{jobId}}/mappers/outs?aggregate=true': 'mappersEntriesOut',
    '/process/entries/{{appId}}/mapreduce/{{jobId}}/reducers/ins?aggregate=true': 'reducersEntriesIn',
    '/process/entries/{{appId}}/mapreduce/{{jobId}}/reducers/outs?aggregate=true': 'reducersEntriesOut',
  };

  var METRIC_TYPES = {
    'busyness': 'number',
    'mappersCompletion': 'float',
    'reducersCompletion': 'float',
    'mappersBytesProcessed': 'bytes',
    'mappersEntriesIn': 'number',
    'mappersEntriesOut': 'number',
    'reducersEntriesIn': 'number',
    'reducersEntriesOut': 'number'
  };

  var Model = Em.Object.extend({

    href: function () {
      return '#/batches/' + this.get('id');
    }.property('id'),
    metricNames: null,
    __loadingData: false,
    instances: 0,
    type: 'Batch',
    plural: 'Batches',
    startTime: null,

    init: function() {
      this._super();
<<<<<<< HEAD
      this.set('metricData', Em.Object.create({
        busyness: 0,
        mappersCompletion: 10,
        reducersCompletion: 0,
        mappersBytesProcessed: 0,
        mappersEntriesIn: 0,
        mappersEntriesOut: 0,
        reducersEntriesIn: 0,
        reducersEntriesOut: 0
      }));
      this.set('metricNames', {});
=======

      this.set('timeseries', Em.Object.create());
      this.set('aggregates', Em.Object.create());
>>>>>>> 936a5abc

      this.set('name', (this.get('flowId') || this.get('id') || this.get('meta').name));

      this.set('app', this.get('applicationId') || this.get('application'));
      this.set('id', this.get('app') + ':' +
        (this.get('flowId') || this.get('id') || this.get('meta').name));

      if (this.get('meta')) {
        this.set('startTime', this.get('meta').startTime);
      }
    },

    getStartDate: function() {
      var time = parseInt(this.get('startTime'), 10);
      return new Date(time).toString('MMM d, yyyy');
    }.property('startTime'),

    getStartHours: function() {
      var time = parseInt(this.get('startTime'), 10);
      return new Date(time).toString('hh:mm tt');
    }.property('startTime'),

<<<<<<< HEAD
    addMetricName: function (name) {

      this.get('metricNames')[name] = 1;

    },

    setMetricData: function(name, value) {

      this.get('metricData').set(name, value);

    },

    getMetricsRequest: function(http) {

      var appId = this.get('app');
      var jobId = this.get('name');
      var datasetId = this.get('datasets')[0];

      var paths = [];
      var pathMap = {};
      for (var path in METRICS_PATHS) {
        var url = S(path).template({'appId': appId, 'jobId': jobId}).s;
        paths.push(url);
        pathMap[url] = METRICS_PATHS[path];
      }

      var self = this;

      http.post('metrics', paths, function(response, status) {

        if(!response.result) {
          return;
        }

        var result = response.result;
        var i = result.length, metric;
        
        while (i--) {

          metric = pathMap[result[i]['path']];
          if (metric) {

            if (result[i]['value'] instanceof Array) {
              result[i]['value'] = result[i]['value'].map(function (entry) {
                return entry.value;
              });
              self.setMetricData(metric, result[i]['value']);
            }
            else if (metric in METRIC_TYPES && METRIC_TYPES[metric] == 'number') {
              self.setMetricData(metric, C.Util.number(result[i]['value']));
            } else {
              self.setMetricData(metric, result[i]['value']);
            }

          }
          metric = null;
        }
=======
    units: {
      'mapperRecords': 'number',
      'mapperBytes': 'bytes',
      'reducerRecords': 'number',
      'reducerBytes': 'bytes'
    },

    interpolate: function (path) {

      return path.replace(/{parent}/, this.get('app'))
        .replace(/{id}/, this.get('name'));

    },

    trackMetric: function (path, kind, label) {

      this.get(kind).set(path = this.interpolate(path), label || []);
      return path;

    },

    setMetric: function (label, value) {

      var unit = this.get('units')[label];
      value = C.Util[unit](value);

      this.set(label + 'Label', value[0]);
      this.set(label + 'Units', value[1]);

    },

    updateState: function (http) {

      var self = this;

      var app_id = this.get('app'),
        flow_id = this.get('name');

      http.rpc('runnable', 'status', [app_id, flow_id, -1],
        function (response) {

          if (response.result) {
            self.set('currentState', response.result.status);
          }
>>>>>>> 936a5abc

      });

    },

    getMeta: function () {
      var arr = [];
      for (var m in this.meta) {
        arr.push({
          k: m,
          v: this.meta[m]
        });
      }
      return arr;
    }.property('meta'),

    isRunning: function() {

      return this.get('currentState') === 'RUNNING';

    }.property('currentState'),

    started: function () {
      return this.lastStarted >= 0 ? $.timeago(this.lastStarted) : 'No Date';
    }.property('timeTrigger'),

    stopped: function () {
      return this.lastStopped >= 0 ? $.timeago(this.lastStopped) : 'No Date';
    }.property('timeTrigger'),

    actionIcon: function () {

      if (this.currentState === 'RUNNING' ||
        this.currentState === 'PAUSING') {
        return 'btn-pause';
      } else {
        return 'btn-start';
      }

    }.property('currentState').cacheable(false),

    stopDisabled: function () {

      if (this.currentState === 'RUNNING') {
        return false;
      }
      return true;

    }.property('currentState'),

    startPauseDisabled: function () {

      if (this.currentState !== 'STOPPED' &&
        this.currentState !== 'PAUSED' &&
        this.currentState !== 'DEPLOYED' &&
        this.currentState !== 'RUNNING') {
        return true;
      }
      return false;

    }.property('currentState'),

    defaultAction: function () {

      if (!this.currentState) {
        return '...';
      }

      return {
        'deployed': 'Start',
        'stopped': 'Start',
        'stopping': 'Start',
        'starting': 'Start',
        'running': 'Pause',
        'adjusting': '...',
        'draining': '...',
        'failed': 'Start'
      }[this.currentState.toLowerCase()];
    }.property('currentState')
  });

  Model.reopenClass({
    type: 'Batch',
    kind: 'Model',
    find: function(model_id, http) {

      var promise = Ember.Deferred.create();

      var model_id = model_id.split(':');
      var app_id = model_id[0];
      var mapreduce_id = model_id[1];

      http.rest('apps', app_id, 'mapreduce', mapreduce_id, function (model, error) {

        model = C.Batch.create(model);
        http.rpc('runnable', 'status', [app_id, mapreduce_id, -1],
          function (response) {

            if (response.error) {
              promise.reject(response.error);
            } else {
              model.set('currentState', response.result.status);
              promise.resolve(model);
            }

        });

      });

      return promise;

    }
  });

  return Model;

});<|MERGE_RESOLUTION|>--- conflicted
+++ resolved
@@ -40,7 +40,6 @@
 
     init: function() {
       this._super();
-<<<<<<< HEAD
       this.set('metricData', Em.Object.create({
         busyness: 0,
         mappersCompletion: 10,
@@ -52,11 +51,6 @@
         reducersEntriesOut: 0
       }));
       this.set('metricNames', {});
-=======
-
-      this.set('timeseries', Em.Object.create());
-      this.set('aggregates', Em.Object.create());
->>>>>>> 936a5abc
 
       this.set('name', (this.get('flowId') || this.get('id') || this.get('meta').name));
 
@@ -79,7 +73,6 @@
       return new Date(time).toString('hh:mm tt');
     }.property('startTime'),
 
-<<<<<<< HEAD
     addMetricName: function (name) {
 
       this.get('metricNames')[name] = 1;
@@ -92,7 +85,7 @@
 
     },
 
-    getMetricsRequest: function(http) {
+    getMetricsRequest: function(http) { 
 
       var appId = this.get('app');
       var jobId = this.get('name');
@@ -103,7 +96,7 @@
       for (var path in METRICS_PATHS) {
         var url = S(path).template({'appId': appId, 'jobId': jobId}).s;
         paths.push(url);
-        pathMap[url] = METRICS_PATHS[path];
+        pathMap[url.split('?')[0]] = METRICS_PATHS[path];
       }
 
       var self = this;
@@ -120,52 +113,35 @@
         while (i--) {
 
           metric = pathMap[result[i]['path']];
+
           if (metric) {
 
-            if (result[i]['value'] instanceof Array) {
-              result[i]['value'] = result[i]['value'].map(function (entry) {
+            if (result[i]['result']['data'] instanceof Array) {
+
+              result[i]['result']['data'] = result[i]['result']['data'].map(function (entry) {
                 return entry.value;
               });
-              self.setMetricData(metric, result[i]['value']);
+
+              self.setMetricData(metric, result[i]['result']['data']);
+
+              self.set('__loadingData', false);
+
             }
             else if (metric in METRIC_TYPES && METRIC_TYPES[metric] == 'number') {
-              self.setMetricData(metric, C.Util.number(result[i]['value']));
+
+              self.setMetricData(metric, C.Util.numberArrayToString(result[i]['result']['data']));
+
             } else {
-              self.setMetricData(metric, result[i]['value']);
+
+              self.setMetricData(metric, result[i]['result']['data']);
+
             }
 
           }
           metric = null;
         }
-=======
-    units: {
-      'mapperRecords': 'number',
-      'mapperBytes': 'bytes',
-      'reducerRecords': 'number',
-      'reducerBytes': 'bytes'
-    },
-
-    interpolate: function (path) {
-
-      return path.replace(/{parent}/, this.get('app'))
-        .replace(/{id}/, this.get('name'));
-
-    },
-
-    trackMetric: function (path, kind, label) {
-
-      this.get(kind).set(path = this.interpolate(path), label || []);
-      return path;
-
-    },
-
-    setMetric: function (label, value) {
-
-      var unit = this.get('units')[label];
-      value = C.Util[unit](value);
-
-      this.set(label + 'Label', value[0]);
-      this.set(label + 'Units', value[1]);
+
+      });
 
     },
 
@@ -178,11 +154,9 @@
 
       http.rpc('runnable', 'status', [app_id, flow_id, -1],
         function (response) {
-
           if (response.result) {
-            self.set('currentState', response.result.status);
+            self.set('currentState', response.result.result.status);
           }
->>>>>>> 936a5abc
 
       });
 
@@ -246,11 +220,8 @@
     }.property('currentState'),
 
     defaultAction: function () {
-
-      if (!this.currentState) {
-        return '...';
-      }
-
+      if (!this.currentState)
+        return '';
       return {
         'deployed': 'Start',
         'stopped': 'Start',
@@ -260,7 +231,7 @@
         'adjusting': '...',
         'draining': '...',
         'failed': 'Start'
-      }[this.currentState.toLowerCase()];
+      }[this.get('currentState').toLowerCase()];
     }.property('currentState')
   });
 
