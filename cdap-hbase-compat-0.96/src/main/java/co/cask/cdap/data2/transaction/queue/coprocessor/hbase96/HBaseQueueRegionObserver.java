/*
 * Copyright © 2014-2015 Cask Data, Inc.
 *
 * Licensed under the Apache License, Version 2.0 (the "License"); you may not
 * use this file except in compliance with the License. You may obtain a copy of
 * the License at
 *
 * http://www.apache.org/licenses/LICENSE-2.0
 *
 * Unless required by applicable law or agreed to in writing, software
 * distributed under the License is distributed on an "AS IS" BASIS, WITHOUT
 * WARRANTIES OR CONDITIONS OF ANY KIND, either express or implied. See the
 * License for the specific language governing permissions and limitations under
 * the License.
 */
package co.cask.cdap.data2.transaction.queue.coprocessor.hbase96;

import co.cask.cdap.common.queue.QueueName;
import co.cask.cdap.data2.transaction.queue.ConsumerEntryState;
import co.cask.cdap.data2.transaction.queue.QueueEntryRow;
import co.cask.cdap.data2.transaction.queue.QueueUtils;
import co.cask.cdap.data2.transaction.queue.hbase.HBaseQueueAdmin;
import co.cask.cdap.data2.transaction.queue.hbase.coprocessor.ConsumerConfigCache;
import co.cask.cdap.data2.transaction.queue.hbase.coprocessor.ConsumerInstance;
import co.cask.cdap.data2.transaction.queue.hbase.coprocessor.QueueConsumerConfig;
import org.apache.commons.logging.Log;
import org.apache.commons.logging.LogFactory;
import org.apache.hadoop.hbase.Cell;
import org.apache.hadoop.hbase.CoprocessorEnvironment;
import org.apache.hadoop.hbase.HTableDescriptor;
import org.apache.hadoop.hbase.KeyValue;
import org.apache.hadoop.hbase.coprocessor.BaseRegionObserver;
import org.apache.hadoop.hbase.coprocessor.ObserverContext;
import org.apache.hadoop.hbase.coprocessor.RegionCoprocessorEnvironment;
import org.apache.hadoop.hbase.regionserver.InternalScanner;
import org.apache.hadoop.hbase.regionserver.ScanType;
import org.apache.hadoop.hbase.regionserver.Store;
import org.apache.hadoop.hbase.regionserver.compactions.CompactionRequest;
import org.apache.hadoop.hbase.util.Bytes;

import java.io.IOException;
import java.util.Iterator;
import java.util.List;

/**
 * RegionObserver for queue table. This class should only have JSE and HBase classes dependencies only.
 * It can also has dependencies on CDAP classes provided that all the transitive dependencies stay within
 * the mentioned scope.
 *
 * This region observer does queue eviction during flush time and compact time by using queue consumer state
 * information to determine if a queue entry row can be omitted during flush/compact.
 */
public final class HBaseQueueRegionObserver extends BaseRegionObserver {

  private static final Log LOG = LogFactory.getLog(HBaseQueueRegionObserver.class);

  private ConsumerConfigCache configCache;

<<<<<<< HEAD
  private int prefixBytes;
=======
  private String namespaceId;
>>>>>>> 6f5a0938
  private String appName;
  private String flowName;

  @Override
  public void start(CoprocessorEnvironment env) {
    if (env instanceof RegionCoprocessorEnvironment) {
      HTableDescriptor tableDesc = ((RegionCoprocessorEnvironment) env).getRegion().getTableDesc();
      String tableName = tableDesc.getNameAsString();
      String configTableName = QueueUtils.determineQueueConfigTableName(tableName);

<<<<<<< HEAD
      String prefixBytes = tableDesc.getValue(HBaseQueueAdmin.PROPERTY_PREFIX_BYTES);
      try {
        // Default to SALT_BYTES for the older salted queue implementation.
        this.prefixBytes = prefixBytes == null ? HBaseQueueAdmin.SALT_BYTES : Integer.parseInt(prefixBytes);
      } catch (NumberFormatException e) {
        // Shouldn't happen for table created by cdap.
        LOG.error("Unable to parse value of '" + HBaseQueueAdmin.PROPERTY_PREFIX_BYTES + "' property. " +
                    "Default to " + HBaseQueueAdmin.SALT_BYTES, e);
        this.prefixBytes = HBaseQueueAdmin.SALT_BYTES;
      }

=======
      namespaceId = HBaseQueueAdmin.getNamespaceId(tableName);
>>>>>>> 6f5a0938
      appName = HBaseQueueAdmin.getApplicationName(tableName);
      flowName = HBaseQueueAdmin.getFlowName(tableName);

      configCache = ConsumerConfigCache.getInstance(env.getConfiguration(),
                                                    Bytes.toBytes(configTableName));
    }
  }

  @Override
  public InternalScanner preFlush(ObserverContext<RegionCoprocessorEnvironment> e,
                                  Store store, InternalScanner scanner) throws IOException {
    if (!e.getEnvironment().getRegion().isAvailable()) {
      return scanner;
    }

    LOG.info("preFlush, creates EvictionInternalScanner");
    return new EvictionInternalScanner("flush", e.getEnvironment(), scanner);
  }

  @Override
  public InternalScanner preCompact(ObserverContext<RegionCoprocessorEnvironment> e, Store store,
      InternalScanner scanner, ScanType type, CompactionRequest request) throws IOException {
    if (!e.getEnvironment().getRegion().isAvailable()) {
      return scanner;
    }

    LOG.info("preCompact, creates EvictionInternalScanner");
    return new EvictionInternalScanner("compaction", e.getEnvironment(), scanner);
  }

  // needed for queue unit-test
  private ConsumerConfigCache getConfigCache() {
    return configCache;
  }

  /**
   * An {@link InternalScanner} that will skip queue entries that are safe to be evicted.
   */
  private final class EvictionInternalScanner implements InternalScanner {

    private final String triggeringAction;
    private final RegionCoprocessorEnvironment env;
    private final InternalScanner scanner;
    // This is just for object reused to reduce objects creation.
    private final ConsumerInstance consumerInstance;
    private byte[] currentQueue;
    private byte[] currentQueueRowPrefix;
    private QueueConsumerConfig consumerConfig;
    private long totalRows = 0;
    private long rowsEvicted = 0;
    // couldn't be evicted due to incomplete view of row
    private long skippedIncomplete = 0;

    private EvictionInternalScanner(String action, RegionCoprocessorEnvironment env, InternalScanner scanner) {
      this.triggeringAction = action;
      this.env = env;
      this.scanner = scanner;
      this.consumerInstance = new ConsumerInstance(0, 0);
    }

    @Override
    public boolean next(List<Cell> results) throws IOException {
      return next(results, -1);
    }

    @Override
    public boolean next(List<Cell> results, int limit) throws IOException {
      boolean hasNext = scanner.next(results, limit);

      while (!results.isEmpty()) {
        totalRows++;
        // Check if it is eligible for eviction.
        Cell cell = results.get(0);

        // If current queue is unknown or the row is not a queue entry of current queue,
        // it either because it scans into next queue entry or simply current queue is not known.
        // Hence needs to find the currentQueue
        if (currentQueue == null || !QueueEntryRow.isQueueEntry(currentQueueRowPrefix, prefixBytes, cell.getRowArray(),
                                                                cell.getRowOffset(), cell.getRowLength())) {
          // If not eligible, it either because it scans into next queue entry or simply current queue is not known.
          currentQueue = null;
        }

        // This row is a queue entry. If currentQueue is null, meaning it's a new queue encountered during scan.
        if (currentQueue == null) {
          QueueName queueName = QueueEntryRow.getQueueName(
<<<<<<< HEAD
              appName, flowName, prefixBytes, cell.getRowArray(), cell.getRowOffset(), cell.getRowLength());
=======
              namespaceId, appName, flowName, cell.getRowArray(), cell.getRowOffset(), cell.getRowLength());
>>>>>>> 6f5a0938
          currentQueue = queueName.toBytes();
          currentQueueRowPrefix = QueueEntryRow.getQueueRowPrefix(queueName);
          consumerConfig = configCache.getConsumerConfig(currentQueue);
        }

        if (consumerConfig == null) {
          // no config is present yet, so cannot evict
          return hasNext;
        }

        if (canEvict(consumerConfig, results)) {
          rowsEvicted++;
          results.clear();
          hasNext = scanner.next(results, limit);
        } else {
          break;
        }
      }

      return hasNext;
    }

    @Override
    public void close() throws IOException {
      LOG.info("Region " + env.getRegion().getRegionNameAsString() + " " + triggeringAction +
                 ", rows evicted: " + rowsEvicted + " / " + totalRows + ", skipped incomplete: " + skippedIncomplete);
      scanner.close();
    }

    /**
     * Determines the given queue entry row can be evicted.
     * @param result All KeyValues of a queue entry row.
     * @return true if it can be evicted, false otherwise.
     */
    private boolean canEvict(QueueConsumerConfig consumerConfig, List<Cell> result) {
      // If no consumer group, this queue is dead, should be ok to evict.
      if (consumerConfig.getNumGroups() == 0) {
        return true;
      }

      // If unknown consumer config (due to error), keep the queue.
      if (consumerConfig.getNumGroups() < 0) {
        return false;
      }

      // TODO (terence): Right now we can only evict if we see all the data columns.
      // It's because it's possible that in some previous flush, only the data columns are flush,
      // then consumer writes the state columns. In the next flush, it'll only see the state columns and those
      // should not be evicted otherwise the entry might get reprocessed, depending on the consumer start row state.
      // This logic is not perfect as if flush happens after enqueue and before dequeue, that entry may never get
      // evicted (depends on when the next compaction happens, whether the queue configuration has been change or not).

      // There are two data columns, "d" and "m".
      // If the size == 2, it should not be evicted as well,
      // as state columns (dequeue) always happen after data columns (enqueue).
      if (result.size() <= 2) {
        skippedIncomplete++;
        return false;
      }

      // "d" and "m" columns always comes before the state columns, prefixed with "s".
      Iterator<Cell> iterator = result.iterator();
      Cell cell = iterator.next();
      if (!QueueEntryRow.isDataColumn(cell.getQualifierArray(), cell.getQualifierOffset())) {
        skippedIncomplete++;
        return false;
      }
      cell = iterator.next();
      if (!QueueEntryRow.isMetaColumn(cell.getQualifierArray(), cell.getQualifierOffset())) {
        skippedIncomplete++;
        return false;
      }

      // Need to determine if this row can be evicted iff all consumer groups have committed process this row.
      int consumedGroups = 0;
      // Inspect each state column
      while (iterator.hasNext()) {
        cell = iterator.next();
        if (!QueueEntryRow.isStateColumn(cell.getQualifierArray(), cell.getQualifierOffset())) {
          continue;
        }
        // If any consumer has a state != PROCESSED, it should not be evicted
        if (!isProcessed(cell, consumerInstance)) {
          break;
        }
        // If it is PROCESSED, check if this row is smaller than the consumer instance startRow.
        // Essentially a loose check of committed PROCESSED.
        byte[] startRow = consumerConfig.getStartRow(consumerInstance);
        if (startRow != null && compareRowKey(cell, startRow) < 0) {
          consumedGroups++;
        }
      }

      // It can be evicted if from the state columns, it's been processed by all consumer groups
      // Otherwise, this row has to be less than smallest among all current consumers.
      // The second condition is for handling consumer being removed after it consumed some entries.
      // However, the second condition alone is not good enough as it's possible that in hash partitioning,
      // only one consumer is keep consuming when the other consumer never proceed.
      return consumedGroups == consumerConfig.getNumGroups()
          || compareRowKey(result.get(0), consumerConfig.getSmallestStartRow()) < 0;
    }

    private int compareRowKey(Cell cell, byte[] row) {
      return Bytes.compareTo(cell.getRowArray(), cell.getRowOffset() + prefixBytes,
                             cell.getRowLength() - prefixBytes, row, 0, row.length);
    }

    /**
     * Returns {@code true} if the given {@link KeyValue} has a {@link ConsumerEntryState#PROCESSED} state and
     * also put the consumer information into the given {@link ConsumerInstance}.
     * Otherwise, returns {@code false} and the {@link ConsumerInstance} is left untouched.
     */
    private boolean isProcessed(Cell cell, ConsumerInstance consumerInstance) {
      int stateIdx = cell.getValueOffset() + cell.getValueLength() - 1;
      boolean processed = cell.getValueArray()[stateIdx] == ConsumerEntryState.PROCESSED.getState();

      if (processed) {
        // Column is "s<groupId>"
        long groupId = Bytes.toLong(cell.getQualifierArray(), cell.getQualifierOffset() + 1);
        // Value is "<writePointer><instanceId><state>"
        int instanceId = Bytes.toInt(cell.getValueArray(), cell.getValueOffset() + Bytes.SIZEOF_LONG);
        consumerInstance.setGroupInstance(groupId, instanceId);
      }
      return processed;
    }
  }
}<|MERGE_RESOLUTION|>--- conflicted
+++ resolved
@@ -56,11 +56,8 @@
 
   private ConsumerConfigCache configCache;
 
-<<<<<<< HEAD
   private int prefixBytes;
-=======
   private String namespaceId;
->>>>>>> 6f5a0938
   private String appName;
   private String flowName;
 
@@ -71,7 +68,6 @@
       String tableName = tableDesc.getNameAsString();
       String configTableName = QueueUtils.determineQueueConfigTableName(tableName);
 
-<<<<<<< HEAD
       String prefixBytes = tableDesc.getValue(HBaseQueueAdmin.PROPERTY_PREFIX_BYTES);
       try {
         // Default to SALT_BYTES for the older salted queue implementation.
@@ -83,9 +79,7 @@
         this.prefixBytes = HBaseQueueAdmin.SALT_BYTES;
       }
 
-=======
       namespaceId = HBaseQueueAdmin.getNamespaceId(tableName);
->>>>>>> 6f5a0938
       appName = HBaseQueueAdmin.getApplicationName(tableName);
       flowName = HBaseQueueAdmin.getFlowName(tableName);
 
@@ -171,12 +165,9 @@
 
         // This row is a queue entry. If currentQueue is null, meaning it's a new queue encountered during scan.
         if (currentQueue == null) {
-          QueueName queueName = QueueEntryRow.getQueueName(
-<<<<<<< HEAD
-              appName, flowName, prefixBytes, cell.getRowArray(), cell.getRowOffset(), cell.getRowLength());
-=======
-              namespaceId, appName, flowName, cell.getRowArray(), cell.getRowOffset(), cell.getRowLength());
->>>>>>> 6f5a0938
+          QueueName queueName = QueueEntryRow.getQueueName(namespaceId, appName, flowName, prefixBytes,
+                                                           cell.getRowArray(), cell.getRowOffset(),
+                                                           cell.getRowLength());
           currentQueue = queueName.toBytes();
           currentQueueRowPrefix = QueueEntryRow.getQueueRowPrefix(queueName);
           consumerConfig = configCache.getConsumerConfig(currentQueue);
